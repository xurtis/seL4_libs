/*
 * Copyright 2014, NICTA
 *
 * This software may be distributed and modified according to the terms of
 * the BSD 2-Clause license. Note that NO WARRANTY is provided.
 * See "LICENSE_BSD2.txt" for details.
 *
 * @TAG(NICTA_BSD)
 */

#include <autoconf.h>

#ifdef CONFIG_LIB_SEL4_VSPACE

#include <inttypes.h>
#include <stdio.h>
#include <stdlib.h>
#include <string.h>

#include <sel4/sel4.h>
#include <vka/vka.h>
#include <vka/object.h>
#include <vspace/vspace.h>
#include <sel4utils/mapping.h>
#include <sel4utils/thread.h>
#include <sel4utils/util.h>
#include <sel4utils/arch/util.h>

#include "helpers.h"

static int
write_ipc_buffer_user_data(vka_t *vka, vspace_t *vspace, seL4_CPtr ipc_buf, uintptr_t buf_loc)
{
    void *mapping = sel4utils_dup_and_map(vka, vspace, ipc_buf, seL4_PageBits);
    if (!mapping) {
        return -1;
    }
    seL4_IPCBuffer *buffer = mapping;
    buffer->userData = buf_loc;
    sel4utils_unmap_dup(vka, vspace, mapping, seL4_PageBits);
    return 0;
}

int sel4utils_configure_thread(simple_t *simple, vka_t *vka, vspace_t *parent, vspace_t *alloc, 
                               seL4_CPtr fault_endpoint,
                               uint8_t priority, seL4_CNode cspace, 
                               seL4_CapData_t cspace_root_data, sel4utils_thread_t *res)
{

    sel4utils_thread_config_t config = {
        .fault_endpoint = fault_endpoint,
        .priority = priority,
        .mcp = priority,
        .criticality = seL4_MinCrit,
        .mcc = seL4_MinCrit,
        .cspace = cspace,
        .cspace_root_data = cspace_root_data,
        .create_sc = true,
    };

    return sel4utils_configure_thread_config(simple, vka, parent, alloc, config, res);
}


int
sel4utils_configure_thread_config(simple_t *simple, vka_t *vka, vspace_t *parent, vspace_t *alloc,
                                  sel4utils_thread_config_t config, sel4utils_thread_t *res)
{
    memset(res, 0, sizeof(sel4utils_thread_t));

    int error = vka_alloc_tcb(vka, &res->tcb);
    if (error == -1) {
        ZF_LOGE("vka_alloc tcb failed");
        sel4utils_clean_up_thread(vka, alloc, res);
        return -1;
    }

    if (!config.no_ipc_buffer) {
        res->ipc_buffer_addr = (seL4_Word) vspace_new_ipc_buffer(alloc, &res->ipc_buffer);

        if (res->ipc_buffer_addr == 0) {
            ZF_LOGE("ipc buffer allocation failed");
            return -1;
        }

        if (write_ipc_buffer_user_data(vka, parent, res->ipc_buffer, res->ipc_buffer_addr)) {
            ZF_LOGE("failed to set user data word in IPC buffer");
            return -1;
        }
<<<<<<< HEAD
    }

    if (config.create_sc) {
        error = vka_alloc_sched_context(vka, &res->sched_context);
        if (error) {
            ZF_LOGE("Failed to allocate sched context");
            sel4utils_clean_up_thread(vka, alloc, res);
            return -1;
        }

        seL4_Time budget = CONFIG_SEL4UTILS_TIMESLICE_US;
        seL4_Time period = CONFIG_SEL4UTILS_TIMESLICE_US;
        if (config.custom_sched_params) {
            budget = config.custom_budget;
            period = config.custom_period;
        }

        error = seL4_SchedControl_Configure(simple_get_sched_ctrl(simple), 
                                            res->sched_context.cptr, budget, period, 0);
        if (error) {
            ZF_LOGW("Failed to configure sched context");
            vka_free_object(vka, &res->sched_context);
            res->sched_context.cptr = seL4_CapNull;
            res->own_sc = false;
        } else {
            res->own_sc = true;
        }
    } else {
        res->sched_context.cptr = config.sched_context;
        res->own_sc = false;
=======
>>>>>>> 08b396a2
    }

    seL4_CapData_t null_cap_data = {{0}};
    seL4_Prio_t prio = seL4_Prio_new(config.priority, config.mcp, config.criticality, config.mcc);
    error = seL4_TCB_Configure(res->tcb.cptr, config.fault_endpoint, config.temporal_fault_endpoint,
                               prio, res->sched_context.cptr, config.cspace, config.cspace_root_data, vspace_get_root(alloc), null_cap_data, res->ipc_buffer_addr, res->ipc_buffer);

    if (error != seL4_NoError) {
        ZF_LOGE("TCB configure failed with seL4 error code %d", error);
        sel4utils_clean_up_thread(vka, alloc, res);
        return -1;
    }

    if (config.custom_stack_size) {
        res->stack_size = config.stack_size;
    } else {
        res->stack_size = BYTES_TO_4K_PAGES(CONFIG_SEL4UTILS_STACK_SIZE);
    }

    if (res->stack_size > 0) {
        res->stack_top = vspace_new_sized_stack(alloc, res->stack_size);

        if (res->stack_top == NULL) {
            ZF_LOGE("Stack allocation failed!");
            sel4utils_clean_up_thread(vka, alloc, res);
            return -1;
        }
    }

    return 0;
}

int
sel4utils_start_thread(sel4utils_thread_t *thread, void *entry_point, void *arg0, void *arg1,
                       int resume)
{
    seL4_UserContext context = {0};
    size_t context_size = sizeof(seL4_UserContext) / sizeof(seL4_Word);

    int error = sel4utils_arch_init_local_context(entry_point, arg0, arg1,
                                              (void *) thread->ipc_buffer_addr,
                                              thread->stack_top, &context);
    if (error) {
        return error;
    }

    return seL4_TCB_WriteRegisters(thread->tcb.cptr, resume, 0, context_size, &context);
}

void
sel4utils_clean_up_thread(vka_t *vka, vspace_t *alloc, sel4utils_thread_t *thread)
{
    if (thread->tcb.cptr != 0) {
        vka_free_object(vka, &thread->tcb);
    }

    if (thread->sched_context.cptr != 0 && thread->own_sc) {
        vka_free_object(vka, &thread->sched_context);
    }

    if (thread->ipc_buffer_addr != 0) {
        vspace_free_ipc_buffer(alloc, (seL4_Word *) thread->ipc_buffer_addr);
    }

    if (thread->stack_top != 0) {
        vspace_free_sized_stack(alloc, thread->stack_top, thread->stack_size);
    }

    memset(thread, 0, sizeof(sel4utils_thread_t));
}

void
sel4utils_print_fault_message(seL4_MessageInfo_t tag, const char *thread_name)
{
    seL4_Fault_t fault = seL4_getFault(tag);
    switch (seL4_Fault_get_seL4_FaultType(fault)) {
    case seL4_Fault_VMFault:
        assert(seL4_MessageInfo_get_length(tag) == seL4_VMFault_Length);
        printf("%sPagefault from [%s]: %s %s at PC: %p vaddr: %p%s\n",
               COLOR_ERROR,
               thread_name,
               sel4utils_is_read_fault() ? "read" : "write",
               seL4_Fault_VMFault_get_PrefetchFault(fault) ? "prefetch fault" : "fault",
               (void*)seL4_Fault_VMFault_get_IP(fault),
               (void*)seL4_Fault_VMFault_get_Addr(fault),
               COLOR_NORMAL);
        break;

    case seL4_Fault_UnknownSyscall:
        assert(seL4_MessageInfo_get_length(tag) == seL4_UnknownSyscall_Length);
        printf("%sBad syscall from [%s]: scno %"PRIuPTR" at PC: %p%s\n",
               COLOR_ERROR,
               thread_name,
               seL4_Fault_UnknownSyscall_get_Syscall(fault),
               (void *) seL4_Fault_UnknownSyscall_get_FaultIP(fault),
               COLOR_NORMAL
              );

        break;

    case seL4_Fault_UserException:
        assert(seL4_MessageInfo_get_length(tag) == seL4_UserException_Length);
        printf("%sInvalid instruction from [%s] at PC: %p%s\n",
               COLOR_ERROR,
               thread_name,
               (void*)seL4_GetMR(seL4_UserException_FaultIP),
               COLOR_NORMAL);
        break;

    default:
        /* What? Why are we here? What just happened? */
        printf("Unknown fault from [%s]: %"PRIuPTR" (length = %"PRIuPTR")\n", thread_name, seL4_MessageInfo_get_label(tag), seL4_MessageInfo_get_length(tag));
        break;
    }
}


static int
fault_handler(char *name, seL4_CPtr endpoint)
{
    seL4_Word badge;
    seL4_MessageInfo_t info = seL4_Recv(endpoint, &badge);

    while (1) {
        sel4utils_print_fault_message(info, name);

        /* go back to sleep so other things can run */
        seL4_Recv(endpoint, &badge);
    }

    return 0;
}

int
sel4utils_start_fault_handler(seL4_CPtr fault_endpoint, simple_t *simple, vka_t *vka, vspace_t *vspace,
                              uint8_t prio, seL4_CPtr cspace, seL4_CapData_t cap_data, char *name,
                              sel4utils_thread_t *res)
{
    int error = sel4utils_configure_thread(simple, vka, vspace, vspace, 0, prio, cspace,
                                           cap_data, res);

    if (error) {
        ZF_LOGE("Failed to configure fault handling thread\n");
        return -1;
    }

    return sel4utils_start_thread(res, fault_handler, name,
                                  (void *) fault_endpoint, 1);
}

int
sel4utils_checkpoint_thread(sel4utils_thread_t *thread, sel4utils_checkpoint_t *checkpoint, bool suspend) 
{
    assert(checkpoint != NULL);

    int error = seL4_TCB_ReadRegisters(thread->tcb.cptr, suspend, 0, sizeof(seL4_UserContext) / sizeof(seL4_Word), 
            &checkpoint->regs);
    if (error) {
        ZF_LOGE("Failed to read registers of tcb while checkpointing\n");
        return error;
    }
    
    size_t stack_size = (uintptr_t) thread->stack_top - (uintptr_t) sel4utils_get_sp(checkpoint->regs);
    
    checkpoint->stack = malloc(stack_size);
    if (checkpoint->stack == NULL) {
        ZF_LOGE("Failed to malloc stack of size %zu\n", stack_size);
        return -1;
    }

    memcpy(checkpoint->stack, (void *) sel4utils_get_sp(checkpoint->regs), stack_size);
    checkpoint->thread = thread;

    return error;
}

int 
sel4utils_checkpoint_restore(sel4utils_checkpoint_t *checkpoint, bool free_memory, bool resume)
{
    assert(checkpoint != NULL);

    size_t stack_size = (uintptr_t) checkpoint->thread->stack_top - (uintptr_t) sel4utils_get_sp(checkpoint->regs);
    memcpy((void *) sel4utils_get_sp(checkpoint->regs), checkpoint->stack, stack_size);
    
    int error = seL4_TCB_WriteRegisters(checkpoint->thread->tcb.cptr, resume, 0,
            sizeof(seL4_UserContext) / sizeof (seL4_Word), 
            &checkpoint->regs);
    if (error) {
        ZF_LOGE("Failed to restore registers of tcb while restoring checkpoint\n");
        return error;
    }

    if (free_memory) {
       sel4utils_free_checkpoint(checkpoint);
    }

    return error;
}

void
sel4utils_free_checkpoint(sel4utils_checkpoint_t *checkpoint)
{
    free(checkpoint->stack);
}


#endif /* CONFIG_LIB_SEL4_VSPACE */<|MERGE_RESOLUTION|>--- conflicted
+++ resolved
@@ -41,9 +41,9 @@
     return 0;
 }
 
-int sel4utils_configure_thread(simple_t *simple, vka_t *vka, vspace_t *parent, vspace_t *alloc, 
+int sel4utils_configure_thread(simple_t *simple, vka_t *vka, vspace_t *parent, vspace_t *alloc,
                                seL4_CPtr fault_endpoint,
-                               uint8_t priority, seL4_CNode cspace, 
+                               uint8_t priority, seL4_CNode cspace,
                                seL4_CapData_t cspace_root_data, sel4utils_thread_t *res)
 {
 
@@ -87,7 +87,6 @@
             ZF_LOGE("failed to set user data word in IPC buffer");
             return -1;
         }
-<<<<<<< HEAD
     }
 
     if (config.create_sc) {
@@ -105,7 +104,7 @@
             period = config.custom_period;
         }
 
-        error = seL4_SchedControl_Configure(simple_get_sched_ctrl(simple), 
+        error = seL4_SchedControl_Configure(simple_get_sched_ctrl(simple),
                                             res->sched_context.cptr, budget, period, 0);
         if (error) {
             ZF_LOGW("Failed to configure sched context");
@@ -118,8 +117,6 @@
     } else {
         res->sched_context.cptr = config.sched_context;
         res->own_sc = false;
-=======
->>>>>>> 08b396a2
     }
 
     seL4_CapData_t null_cap_data = {{0}};
@@ -271,19 +268,19 @@
 }
 
 int
-sel4utils_checkpoint_thread(sel4utils_thread_t *thread, sel4utils_checkpoint_t *checkpoint, bool suspend) 
+sel4utils_checkpoint_thread(sel4utils_thread_t *thread, sel4utils_checkpoint_t *checkpoint, bool suspend)
 {
     assert(checkpoint != NULL);
 
-    int error = seL4_TCB_ReadRegisters(thread->tcb.cptr, suspend, 0, sizeof(seL4_UserContext) / sizeof(seL4_Word), 
+    int error = seL4_TCB_ReadRegisters(thread->tcb.cptr, suspend, 0, sizeof(seL4_UserContext) / sizeof(seL4_Word),
             &checkpoint->regs);
     if (error) {
         ZF_LOGE("Failed to read registers of tcb while checkpointing\n");
         return error;
     }
-    
+
     size_t stack_size = (uintptr_t) thread->stack_top - (uintptr_t) sel4utils_get_sp(checkpoint->regs);
-    
+
     checkpoint->stack = malloc(stack_size);
     if (checkpoint->stack == NULL) {
         ZF_LOGE("Failed to malloc stack of size %zu\n", stack_size);
@@ -296,16 +293,16 @@
     return error;
 }
 
-int 
+int
 sel4utils_checkpoint_restore(sel4utils_checkpoint_t *checkpoint, bool free_memory, bool resume)
 {
     assert(checkpoint != NULL);
 
     size_t stack_size = (uintptr_t) checkpoint->thread->stack_top - (uintptr_t) sel4utils_get_sp(checkpoint->regs);
     memcpy((void *) sel4utils_get_sp(checkpoint->regs), checkpoint->stack, stack_size);
-    
+
     int error = seL4_TCB_WriteRegisters(checkpoint->thread->tcb.cptr, resume, 0,
-            sizeof(seL4_UserContext) / sizeof (seL4_Word), 
+            sizeof(seL4_UserContext) / sizeof (seL4_Word),
             &checkpoint->regs);
     if (error) {
         ZF_LOGE("Failed to restore registers of tcb while restoring checkpoint\n");
