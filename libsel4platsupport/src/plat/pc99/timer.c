--- conflicted
+++ resolved
@@ -18,25 +18,6 @@
 #include <stdlib.h>
 #include <utils/util.h>
 
-<<<<<<< HEAD
-static ps_io_port_ops_t ops;
-
-seL4_timer_t *sel4platsupport_get_default_timer(vka_t *vka, UNUSED vspace_t *vspace,
-                                                simple_t *simple, seL4_CPtr notification)
-{
-
-    UNUSED int error = sel4platsupport_get_io_port_ops(&ops, simple);
-    assert(error == 0);
-
-    seL4_timer_t *timer = sel4platsupport_get_hpet(vspace, simple, NULL, vka, notification, 
-                                                   MSI_MIN);
-    assert(timer != NULL);
-
-    return timer;
-}
-
-=======
->>>>>>> bd634896
 static seL4_timer_t *
 finish_get_tsc(seL4_timer_t *seL4_timer, pstimer_t *ps_timer)
 {
