/*
 * Copyright 2014, NICTA
 *
 * This software may be distributed and modified according to the terms of
 * the BSD 2-Clause license. Note that NO WARRANTY is provided.
 * See "LICENSE_BSD2.txt" for details.
 *
 * @TAG(NICTA_BSD)
 */
#include <autoconf.h>

#if (defined CONFIG_LIB_SEL4_VKA && defined CONFIG_LIB_SEL4_VSPACE)

#include <stdlib.h>
#include <string.h>
#include <stdio.h>
#include <inttypes.h>
#include <elf.h>
#include <sel4/sel4.h>
#include <vka/object.h>
#include <vka/capops.h>
#include <stdarg.h>
#include <sel4utils/vspace.h>
#include <sel4utils/process.h>
#include <sel4utils/util.h>
#include <sel4utils/elf.h>
#include <sel4utils/mapping.h>
#include "helpers.h"

static bool recurse = false;

void
sel4utils_allocated_object(void *cookie, vka_object_t object)
{
    if (recurse) {
        ZF_LOGF("VSPACE RECURSION ON MALLOC, YOU ARE DEAD\n");
    }
    recurse = true;

    sel4utils_process_t *process = (sel4utils_process_t *) cookie;

    object_node_t *node = (object_node_t *) malloc(sizeof(object_node_t));
    assert(node != NULL);
    node->object = object;

    node->next = process->allocated_object_list_head;
    process->allocated_object_list_head = node;

    recurse = false;
}

static void
clear_objects(sel4utils_process_t *process, vka_t *vka)
{
    assert(process != NULL);
    assert(vka != NULL);

    while (process->allocated_object_list_head != NULL) {
        object_node_t *prev = process->allocated_object_list_head;

        process->allocated_object_list_head = prev->next;

        vka_free_object(vka, &prev->object);
        free(prev);
    }
}

static int
next_free_slot(sel4utils_process_t *process, cspacepath_t *dest)
{
    if (process->cspace_next_free >= (1 << process->cspace_size)) {
        ZF_LOGE("Can't allocate slot, cspace is full.\n");
        return -1;
    }

    dest->root = process->cspace.cptr;
    dest->capPtr = process->cspace_next_free;
    dest->capDepth = process->cspace_size;

    return 0;
}

static void
allocate_next_slot(sel4utils_process_t *process)
{
    assert(process->cspace_next_free < (1 << process->cspace_size));
    process->cspace_next_free++;
}

void
sel4utils_create_word_args(char strings[][WORD_STRING_SIZE], char *argv[], int argc, ...)
{
    va_list args;
    va_start(args, argc);

    for (int i = 0; i < argc; i++) {
        seL4_Word arg = va_arg(args, seL4_Word);
        argv[i] = strings[i];
        snprintf(argv[i], WORD_STRING_SIZE, "%"PRIiPTR"", arg);

    }

    va_end(args);
}

seL4_CPtr
sel4utils_mint_cap_to_process(sel4utils_process_t *process, cspacepath_t src, seL4_CapRights rights, seL4_CapData_t data)
{
    cspacepath_t dest;
    if (next_free_slot(process, &dest) == -1) {
        return 0;
    }

    int error = vka_cnode_mint(&dest, &src, rights, data);
    if (error != seL4_NoError) {
        ZF_LOGE("Failed to mint cap\n");
        return 0;
    }

    /* success */
    allocate_next_slot(process);
    return dest.capPtr;
}

seL4_CPtr
sel4utils_copy_cap_to_process(sel4utils_process_t *process, cspacepath_t src)
{
    cspacepath_t dest;
    if (next_free_slot(process, &dest) == -1) {
        return 0;
    }

    int error = vka_cnode_copy(&dest, &src, seL4_AllRights);
    if (error != seL4_NoError) {
        ZF_LOGE("Failed to copy cap\n");
        return 0;
    }

    /* success */
    allocate_next_slot(process);
    return dest.capPtr;
}

seL4_CPtr
sel4utils_move_cap_to_process(sel4utils_process_t *process, cspacepath_t src, vka_t *from_vka)
{
    cspacepath_t dest;
    if (next_free_slot(process, &dest) == -1) {
        return 0;
    }

    int error = vka_cnode_move(&dest, &src);
    if (error != seL4_NoError) {
        ZF_LOGE("Failed to move cap\n");
        return 0;
    }

    /* free slot in previous vka */
    vka_cspace_free(from_vka, src.capPtr);

    /* success */
    allocate_next_slot(process);
    return dest.capPtr;
}
int
sel4utils_stack_write(vspace_t *current_vspace, vspace_t *target_vspace,
                      vka_t *vka, void *buf, size_t len, uintptr_t *stack_top)
{
    size_t remaining = len;
    size_t written = 0;
    uintptr_t new_stack_top = (*stack_top) - len;
    uintptr_t current_dest = new_stack_top;
    while (remaining > 0) {
        /* How many can we write on the current page ? */
        size_t towrite = MIN(ROUND_UP(current_dest, PAGE_SIZE_4K) - current_dest, remaining);
        /* Get the cap */
        seL4_CPtr frame = vspace_get_cap(target_vspace, (void*)PAGE_ALIGN_4K(current_dest));
        if (!frame) {
            return -1;
        }
        /* map it in */
        void *mapping = sel4utils_dup_and_map(vka, current_vspace, frame, seL4_PageBits);
        if (!mapping) {
            return -1;
        }
        /* Copy the portion */
        memcpy(mapping + (current_dest % PAGE_SIZE_4K), buf + written, towrite);
        /* Unmap */
        sel4utils_unmap_dup(vka, current_vspace, mapping, seL4_PageBits);
        remaining -= towrite;
        written += towrite;
        current_dest += towrite;
    }
    *stack_top = new_stack_top;
    return 0;
}

static int
sel4utils_stack_write_constant(vspace_t *current_vspace, vspace_t *target_vspace,
                               vka_t *vka, long value, uintptr_t *stack_top)
{
    return sel4utils_stack_write(current_vspace, target_vspace, vka, &value, sizeof(value), stack_top);
}

static int
sel4utils_stack_copy_args(vspace_t *current_vspace, vspace_t *target_vspace,
                          vka_t *vka, int argc, char *argv[], uintptr_t *dest_argv, uintptr_t *stack_top)
{
    int i;
    int error;
    for (i = 0; i < argc; i++) {
        error = sel4utils_stack_write(current_vspace, target_vspace, vka, argv[i], strlen(argv[i]) + 1, stack_top);
        if (error) {
            return error;
        }
        dest_argv[i] = *stack_top;
        *stack_top = ROUND_DOWN(*stack_top, 4);
    }
    return 0;
}

int
sel4utils_spawn_process(sel4utils_process_t *process, vka_t *vka, vspace_t *vspace, int argc,
                        char *argv[], int resume)
{
    uintptr_t stack_top = (uintptr_t)process->thread.stack_top - 4;
    uintptr_t new_process_argv = 0;
    int error;
    /* write all the strings into the stack */
    if (argc > 0) {
        uintptr_t dest_argv[argc];
        /* Copy over the user arguments */
        error = sel4utils_stack_copy_args(vspace, &process->vspace, vka, argc, argv, dest_argv, &stack_top);
        if (error) {
            return -1;
        }
        /* Put the new argv array on as well */
        error = sel4utils_stack_write(vspace, &process->vspace, vka, dest_argv, sizeof(dest_argv), &stack_top);
        if (error) {
            return -1;
        }
        new_process_argv = stack_top;
    }
    /* move the stack pointer down to a place we can write to.
     * to be compatible with as many architectures as possible
     * we need to ensure double word alignment */
    stack_top = ROUND_DOWN(stack_top - sizeof(seL4_Word), sizeof(seL4_Word) * 2);

    seL4_UserContext context = {0};
    size_t context_size = sizeof(seL4_UserContext) / sizeof(seL4_Word);

    error = sel4utils_arch_init_context_with_args(process->entry_point, (void *) (uintptr_t)argc,
                                        (void *) new_process_argv,
                                        (void *) process->thread.ipc_buffer_addr, false,
                                        (void *) stack_top,
                                        &context, vka, vspace, &process->vspace);
    if (error) {
        return error;
        }

    return seL4_TCB_WriteRegisters(process->thread.tcb.cptr, resume, 0, context_size, &context);
}

int
sel4utils_spawn_process_v(sel4utils_process_t *process, vka_t *vka, vspace_t *vspace, int argc,
                          char *argv[], int resume)
{
    /* define an envp and auxp */
    int envc = 1;
    char ipc_buf_env[WORD_STRING_SIZE];
    sprintf(ipc_buf_env, "IPCBUFFER=0x%"PRIxPTR"", process->thread.ipc_buffer_addr);
    char *envp[] = {ipc_buf_env};
    int auxc = process->sysinfo ? 1 : 0;
    Elf_auxv_t auxv[] = { {.a_type = AT_SYSINFO, .a_un = {process->sysinfo}}};
    seL4_UserContext context = {0};

    uintptr_t stack_top = (uintptr_t) process->thread.stack_top - sizeof(seL4_Word);
    uintptr_t dest_argv[argc];
    uintptr_t dest_envp[envc];
    int error;
    
    /* write all the strings into the stack */
    /* Copy over the user arguments */
    error = sel4utils_stack_copy_args(vspace, &process->vspace, vka, argc, argv, dest_argv, &stack_top);
    if (error) {
        return -1;
    }

    /* copy the environment */
    error = sel4utils_stack_copy_args(vspace, &process->vspace, vka, envc, envp, dest_envp, &stack_top);
    if (error) {
        return -1;
    }

    /* we need to make sure the stack is aligned to a double word boundary after we push on everything else 
     * below this point. First, work out how much we are going to push */
    size_t to_push = 5 * sizeof(seL4_Word) + /* constants */
                    sizeof(auxv[0]) * auxc + /* aux */
                    sizeof(dest_argv) + /* args */
                    sizeof(dest_envp); /* env */
    uintptr_t hypothetical_stack_top = stack_top - to_push;
    uintptr_t rounded_stack_top = ROUND_DOWN(hypothetical_stack_top, sizeof(seL4_Word) * 2);
    ptrdiff_t stack_rounding = hypothetical_stack_top - rounded_stack_top;
    stack_top -= stack_rounding;

    /* construct initial stack frame */
    /* Null terminate aux */
    error = sel4utils_stack_write_constant(vspace, &process->vspace, vka, 0, &stack_top);
    if (error) {
        return -1;
    }
    error = sel4utils_stack_write_constant(vspace, &process->vspace, vka, 0, &stack_top);
    if (error) {
        return -1;
    }
    /* write aux */
    error = sel4utils_stack_write(vspace, &process->vspace, vka, auxv, sizeof(auxv[0]) * auxc, &stack_top);
    if (error) {
        return -1;
    }
    /* Null terminate environment */
    error = sel4utils_stack_write_constant(vspace, &process->vspace, vka, 0, &stack_top);
    if (error) {
        return -1;
    }
    /* write environment */
    error = sel4utils_stack_write(vspace, &process->vspace, vka, dest_envp, sizeof(dest_envp), &stack_top);
    if (error) {
        return -1;
    }
    /* Null terminate arguments */
    error = sel4utils_stack_write_constant(vspace, &process->vspace, vka, 0, &stack_top);
    if (error) {
        return -1;
    }
    /* write arguments */
    error = sel4utils_stack_write(vspace, &process->vspace, vka, dest_argv, sizeof(dest_argv), &stack_top);
    if (error) {
        return -1;
    }
    /* Push argument count */
    error = sel4utils_stack_write_constant(vspace, &process->vspace, vka, argc, &stack_top);
    if (error) {
        return -1;
    }

    ZF_LOGD("Starting process at %p, stack %p\n", process->entry_point, (void *) stack_top);
    assert(stack_top % (2 * sizeof(seL4_Word)) == 0);
    error = sel4utils_arch_init_context(process->entry_point, (void *) stack_top, &context);
    if (error) {
        return error;
    }

    /* Write the registers */
    return seL4_TCB_WriteRegisters(process->thread.tcb.cptr, resume, 0, sizeof(context) / sizeof(seL4_Word), 
                                  &context);
}

int
sel4utils_configure_process(sel4utils_process_t *process, simple_t *simple, vka_t *vka,
                            vspace_t *vspace, uint8_t priority, char *image_name)
{
    sel4utils_process_config_t config = {
        .is_elf = true,
        .image_name = image_name,
        .do_elf_load = true,
        .create_cspace = true,
        .one_level_cspace_size_bits = CONFIG_SEL4UTILS_CSPACE_SIZE_BITS,
        .create_vspace = true,
        .create_fault_endpoint = true,
        .priority = priority,
        .create_sc = simple != NULL,
#ifndef CONFIG_KERNEL_STABLE
        .asid_pool = seL4_CapInitThreadASIDPool,
#endif
    };

    return sel4utils_configure_process_custom(process, simple, vka, vspace, config);
}

static int
create_reservations(vspace_t *vspace, int num, sel4utils_elf_region_t regions[])
{
    for (int i = 0; i < num; i++) {
        sel4utils_elf_region_t *region = &regions[i];
        region->reservation = vspace_reserve_range_at(vspace, region->elf_vstart,
                                                      region->size, region->rights, region->cacheable);
        if (region->reservation.res == NULL) {
            ZF_LOGE("Failed to create region\n");
            for (int j = i - 1; j >= 0; j--) {
                vspace_free_reservation(vspace, regions[i].reservation);
            }
            return -1;
        }
    }

    return 0;
}

static seL4_CPtr 
get_asid_pool(seL4_CPtr asid_pool) 
{
    if (asid_pool == 0) {
        ZF_LOGW("This method will fail if run in a thread that is not in the root server cspace\n");
        asid_pool = seL4_CapInitThreadASIDPool;
    }

    return asid_pool;
}

static seL4_CPtr
assign_asid_pool(seL4_CPtr asid_pool, seL4_CPtr pd)
{

    int error;
    error = seL4_ARCH_ASIDPool_Assign(get_asid_pool(asid_pool), pd);
    if (error) {
        ZF_LOGE("Failed to assign asid pool\n");
    }

    return error;
}

static int
create_cspace(vka_t *vka, int size_bits, sel4utils_process_t *process,
              seL4_CapData_t cspace_root_data, seL4_CPtr asid_pool)
{
    int error;

    /* create a cspace */
    error = vka_alloc_cnode_object(vka, size_bits, &process->cspace);
    if (error) {
        ZF_LOGE("Failed to create cspace: %d\n", error);
        return error;
    }

    process->cspace_size = size_bits;
    /* first slot is always 1, never allocate 0 as a cslot */
    process->cspace_next_free = 1;

    /*  mint the cnode cap into the process cspace */
    UNUSED seL4_CPtr slot;
    cspacepath_t src;
    vka_cspace_make_path(vka, process->cspace.cptr, &src);
    slot = sel4utils_mint_cap_to_process(process, src, seL4_AllRights, cspace_root_data);
    assert(slot == SEL4UTILS_CNODE_SLOT);

    /* copy fault endpoint cap into process cspace */
    if (process->fault_endpoint.cptr != 0) {
        vka_cspace_make_path(vka, process->fault_endpoint.cptr, &src);
        slot = sel4utils_copy_cap_to_process(process, src);
        assert(slot == SEL4UTILS_ENDPOINT_SLOT);
    } else {
        /* no fault endpoint, update slot so next will work */
        allocate_next_slot(process);
    }

    /* copy page directory cap into process cspace */
    vka_cspace_make_path(vka, process->pd.cptr, &src);
    slot = sel4utils_copy_cap_to_process(process, src);
    assert(slot == SEL4UTILS_PD_SLOT);

    if (!(config_set(CONFIG_KERNEL_STABLE) || config_set(CONFIG_X86_64))) {
        vka_cspace_make_path(vka, get_asid_pool(asid_pool), &src);
        slot = sel4utils_copy_cap_to_process(process, src);
        assert(slot == SEL4UTILS_ASID_POOL_SLOT);
    }

    return 0;
}

static int
create_fault_endpoint(vka_t *vka, sel4utils_process_t *process)
{
    /* create a fault endpoint and put it into the cspace */
    int error = vka_alloc_endpoint(vka, &process->fault_endpoint);
    if (error) {
        ZF_LOGE("Failed to allocate fault endpoint: %d\n", error);
        return error;
    }

    return 0;
}

<<<<<<< HEAD

int sel4utils_configure_process_custom(sel4utils_process_t *process, simple_t *simple,  vka_t *vka,
                                       vspace_t *spawner_vspace, sel4utils_process_config_t config)
=======
int 
sel4utils_configure_process_custom(sel4utils_process_t *process, vka_t *vka,
                                   vspace_t *spawner_vspace, sel4utils_process_config_t config)
>>>>>>> 5fcabd49
{
    int error;
    sel4utils_alloc_data_t * data = NULL;
    memset(process, 0, sizeof(sel4utils_process_t));
    seL4_CapData_t cspace_root_data = seL4_CapData_Guard_new(0,
                                                             seL4_WordBits - config.one_level_cspace_size_bits);

    /* create a page directory */
    process->own_vspace = config.create_vspace;
    if (config.create_vspace) {
        error = vka_alloc_vspace_root(vka, &process->pd);
        if (error) {
            ZF_LOGE("Failed to allocate page directory for new process: %d\n", error);
            goto error;
        }

        /* assign an asid pool */
        if (!(config_set(CONFIG_KERNEL_STABLE) || config_set(CONFIG_X86_64)) &&
              assign_asid_pool(config.asid_pool, process->pd.cptr) != seL4_NoError) {
            goto error;
        }
    } else {
        process->pd = config.page_dir;
    }

    if (config.create_fault_endpoint) {
        if (create_fault_endpoint(vka, process) != 0) {
            goto error;
        }
    } else {
        process->fault_endpoint = config.fault_endpoint;
    }

    process->own_cspace = config.create_cspace;
    if (config.create_cspace) {
        if (create_cspace(vka, config.one_level_cspace_size_bits, process, cspace_root_data, 
                          config.asid_pool) != 0) {
            goto error;
        }
    } else {
        process->cspace = config.cnode;
    }

    /* create a vspace */
    if (config.create_vspace) {
        sel4utils_get_vspace(spawner_vspace, &process->vspace, &process->data, vka, process->pd.cptr,
                             sel4utils_allocated_object, (void *) process);

        if (config.num_reservations > 0) {
            if (create_reservations(&process->vspace, config.num_reservations,
                                    config.reservations)) {
                goto error;
            }
        }
    } else {
        memcpy(&process->vspace, config.vspace, sizeof(process->vspace));
    }

    /* finally elf load */
    if (config.is_elf) {
        if (config.do_elf_load) {
            process->entry_point = sel4utils_elf_load(&process->vspace, spawner_vspace, vka, vka, config.image_name);
        } else {
            process->num_elf_regions = sel4utils_elf_num_regions(config.image_name);
            process->elf_regions = calloc(process->num_elf_regions, sizeof(*process->elf_regions));
            if (!process->elf_regions) {
                ZF_LOGE("Failed to allocate memory for elf region information");
                goto error;
            }
            process->entry_point = sel4utils_elf_reserve(&process->vspace, config.image_name, process->elf_regions);
        }

        if (process->entry_point == NULL) {
            ZF_LOGE("Failed to load elf file\n");
            goto error;
        }

        process->sysinfo = sel4utils_elf_get_vsyscall(config.image_name);
    } else {
        process->entry_point = config.entry_point;
        process->sysinfo = config.sysinfo;
    }

    /* create the thread, do this *after* elf-loading so that we don't clobber
     * the required virtual memory*/
    sel4utils_thread_config_t thread_config = {
        .fault_endpoint = process->fault_endpoint.cptr,
        .priority = config.priority,
        .mcp = config.priority,
        .cspace = process->cspace.cptr,
        .cspace_root_data = cspace_root_data,
        .create_sc = config.create_sc,
        .custom_sched_params = config.custom_sched_params,
        .custom_budget = config.custom_budget,
        .custom_period = config.custom_period,
        .sched_context = config.sched_context
    };

    error = sel4utils_configure_thread_config(simple, vka, spawner_vspace, &process->vspace, thread_config,
                                              &process->thread);

    if (error) {
        ZF_LOGE("ERROR: failed to configure thread for new process %d\n", error);
        goto error;
    }

    return 0;

error:
    /* try to clean up */
    if (config.create_fault_endpoint && process->fault_endpoint.cptr != 0) {
        vka_free_object(vka, &process->fault_endpoint);
    }

    if (config.create_cspace && process->cspace.cptr != 0) {
        vka_free_object(vka, &process->cspace);
    }

    if (config.create_vspace && process->pd.cptr != 0) {
        vka_free_object(vka, &process->pd);
        if (process->vspace.data != 0) {
            ZF_LOGE("Could not clean up vspace\n");
        }
    }

    if (process->elf_regions) {
        free(process->elf_regions);
    }

    if (data != NULL) {
        free(data);
    }

    return -1;
}

void
sel4utils_destroy_process(sel4utils_process_t *process, vka_t *vka)
{
    /* delete all of the caps in the cspace */
    for (int i = 1; i < process->cspace_next_free; i++) {
        cspacepath_t path;
        path.root = process->cspace.cptr;
        path.capPtr = i;
        path.capDepth = process->cspace_size;
        vka_cnode_delete(&path);
    }

    /* destroy the thread */
    sel4utils_clean_up_thread(vka, &process->vspace, &process->thread);

    /* destroy the cnode */
    if (process->own_cspace) {
        vka_free_object(vka, &process->cspace);
    }

    /* tear down the vspace */
    if (process->own_vspace) {
        vspace_tear_down(&process->vspace, VSPACE_FREE);
        /* free any objects created by the vspace */
        clear_objects(process, vka);
    }

    /* destroy the endpoint */
    if (process->fault_endpoint.cptr != 0) {
        vka_free_object(vka, &process->fault_endpoint);
    }

    /* destroy the page directory */
    if (process->own_vspace) {
        vka_free_object(vka, &process->pd);
    }
}

#endif /*(defined CONFIG_LIB_SEL4_VKA && defined CONFIG_LIB_SEL4_VSPACE)*/<|MERGE_RESOLUTION|>--- conflicted
+++ resolved
@@ -482,15 +482,10 @@
     return 0;
 }
 
-<<<<<<< HEAD
-
-int sel4utils_configure_process_custom(sel4utils_process_t *process, simple_t *simple,  vka_t *vka,
+
+int 
+sel4utils_configure_process_custom(sel4utils_process_t *process, simple_t *simple,  vka_t *vka,
                                        vspace_t *spawner_vspace, sel4utils_process_config_t config)
-=======
-int 
-sel4utils_configure_process_custom(sel4utils_process_t *process, vka_t *vka,
-                                   vspace_t *spawner_vspace, sel4utils_process_config_t config)
->>>>>>> 5fcabd49
 {
     int error;
     sel4utils_alloc_data_t * data = NULL;
