/*
 * Copyright 2014, NICTA
 *
 * This software may be distributed and modified according to the terms of
 * the GNU General Public License version 2. Note that NO WARRANTY is provided.
 * See "LICENSE_GPLv2.txt" for details.
 *
 * @TAG(NICTA_GPL)
 */

/* vm exits and general handling of interrupt injection */

#include <stdio.h>
#include <stdlib.h>

#include <sel4/sel4.h>

#include "vmm/debug.h"
#include "vmm/vmm.h"
#include "vmm/processor/decode.h"

#define TRAMPOLINE_LENGTH (100)

static void resume_guest(vmm_vcpu_t *vcpu) {
    /* Disable exit-for-interrupt in guest state to allow the guest to resume. */
    uint32_t state = vmm_guest_state_get_control_ppc(&vcpu->guest_state, vcpu->guest_vcpu);
    state &= ~BIT(2); /* clear the exit for interrupt flag */
    vmm_guest_state_set_control_ppc(&vcpu->guest_state, state);
}

static void inject_irq(vmm_vcpu_t *vcpu, int irq) {
    /* Inject an IRQ into the guest's execution state. */
#if 0
    if (vcpu->vcpu_id > 0) {
        printf("injecting irq 0x%x on vcpu %d\n", irq, vcpu->vcpu_id);
    }
#endif
    assert((irq & 0xff) == irq);
    irq &= 0xff;
    vmm_guest_state_set_control_entry(&vcpu->guest_state, BIT(31) | irq);
}

void wait_for_guest_ready(vmm_vcpu_t *vcpu) {
    /* Request that the guest exit at the earliest point that we can inject an interrupt. */
    uint32_t state = vmm_guest_state_get_control_ppc(&vcpu->guest_state, vcpu->guest_vcpu);
    state |= BIT(2); /* set the exit for interrupt flag */
    vmm_guest_state_set_control_ppc(&vcpu->guest_state, state);
}

int can_inject(vmm_vcpu_t *vcpu) {
    uint32_t rflags = vmm_guest_state_get_rflags(&vcpu->guest_state, vcpu->guest_vcpu);
    uint32_t guest_int = vmm_guest_state_get_interruptibility(&vcpu->guest_state, vcpu->guest_vcpu);
    uint32_t int_control = vmm_guest_state_get_control_entry(&vcpu->guest_state, vcpu->guest_vcpu);

    /* we can only inject if the interrupt mask flag is not set in flags,
       guest is not in an uninterruptable state and we are not already trying to
       inject an interrupt */

    if ( (rflags & BIT(9)) && (guest_int & 0xF) == 0 && (int_control & BIT(31)) == 0) {
        return 1;
    }
    return 0;
}

<<<<<<< HEAD
/* XXX These should be cleaned up when 8259 is moved into here */
/* There is an issue with delivery of fixed LAPIC interrupts, TODO fix this. In
   the mean time, interrupt injection works very little on a multi-vcpu system */
int get_interrupt(vmm_vcpu_t *vcpu)
{
    if (vmm_apic_enabled(vcpu->lapic)) {
        return vmm_apic_get_interrupt(vcpu);
    } else {
        /* Use PIC if LAPIC is disabled */
        return vcpu->vmm->plat_callbacks.get_interrupt();
    }
}

int has_interrupt(vmm_vcpu_t *vcpu)
{
    if (vmm_apic_enabled(vcpu->lapic)) {
        return vmm_apic_has_interrupt(vcpu);
    } else {
        /* Use PIC if LAPIC is disabled */
        return vcpu->vmm->plat_callbacks.has_interrupt();
    }
}

void vmm_have_pending_interrupt(vmm_vcpu_t *vcpu) {
    /* This function is called when a new interrupt has occured. */
    if (can_inject(vcpu)) {
        int irq = get_interrupt(vcpu);
        if (irq != -1) {
            /* there is actually an interrupt to inject */
            if (vcpu->guest_state.virt.interrupt_halt) {
=======
/* This function is called when a new interrupt has occured. */
void vmm_have_pending_interrupt(vmm_t *vmm) {
    if (vmm->plat_callbacks.has_interrupt()) {
        /* there is actually an interrupt to inject */
        if (can_inject(vmm)) {
            if (vmm->guest_state.virt.interrupt_halt) {
>>>>>>> 5a8edeba
                /* currently halted. need to put the guest
                 * in a state where it can inject again */
                wait_for_guest_ready(vcpu);
                vcpu->guest_state.virt.interrupt_halt = 0;
            } else {
<<<<<<< HEAD
                inject_irq(vcpu, irq);
=======
                int irq = vmm->plat_callbacks.get_interrupt();
                inject_irq(vmm, irq);
>>>>>>> 5a8edeba
                /* see if there are more */
                if (has_interrupt(vcpu)) {
                    wait_for_guest_ready(vcpu);
                }
            }
        } else {
            wait_for_guest_ready(vmm);
            vmm->guest_state.virt.interrupt_halt = 0;
        }
<<<<<<< HEAD
    } else {
        wait_for_guest_ready(vcpu);
        vcpu->guest_state.virt.interrupt_halt = 0;
=======
>>>>>>> 5a8edeba
    }
}

int vmm_pending_interrupt_handler(vmm_vcpu_t *vcpu) {
    /* see if there is actually a pending interrupt */
    assert(can_inject(vcpu));
    int irq = get_interrupt(vcpu);
    if (irq == -1) {
        resume_guest(vcpu);
    } else {
        /* inject the interrupt */
        inject_irq(vcpu, irq);
        if (!has_interrupt(vcpu)) {
            resume_guest(vcpu);
        }
        vcpu->guest_state.virt.interrupt_halt = 0;
    }
    return 0;
}

/* Start an AP vcpu after a sipi with the requested vector */
void vmm_start_ap_vcpu(vmm_vcpu_t *vcpu, unsigned int sipi_vector)
{
    DPRINTF(1, "trying to start vcpu %d\n", vcpu->vcpu_id);

    uint16_t segment = sipi_vector * 0x100;
    uintptr_t eip = sipi_vector * 0x1000;
    guest_state_t *gs = &vcpu->guest_state;

    /* Emulate up to 100 bytes of trampoline code */
    uint8_t instr[TRAMPOLINE_LENGTH];
    vmm_fetch_instruction(vcpu, eip, vmm_guest_state_get_cr3(gs, vcpu->guest_vcpu),
            TRAMPOLINE_LENGTH, instr);
    
    eip = rmpiggie(&vcpu->vmm->guest_mem, instr, &segment, eip,
            TRAMPOLINE_LENGTH, gs);

    vmm_vmcs_write(vcpu->guest_vcpu, VMX_GUEST_CS_SELECTOR, (unsigned int)segment);

#if 0
    vmm_fetch_instruction(vcpu, 0x10622e80, vmm_guest_state_get_cr3(gs, vcpu->guest_vcpu), 100, instr);
    for (int i = 0; i < 100; i++) {
        printf("%02x ", instr[i]);
    }
    printf("\n\n");
#endif

    vmm_set_user_context(&vcpu->guest_state, USER_CONTEXT_EIP, eip);

    vmm_vmcs_write(vcpu->guest_vcpu, VMX_GUEST_IDTR_BASE, gs->virt.dt.idt_base);
    vmm_vmcs_write(vcpu->guest_vcpu, VMX_GUEST_IDTR_BASE, gs->virt.dt.idt_limit);
    vmm_vmcs_write(vcpu->guest_vcpu, VMX_GUEST_IDTR_BASE, gs->virt.dt.gdt_base);
    vmm_vmcs_write(vcpu->guest_vcpu, VMX_GUEST_IDTR_BASE, gs->virt.dt.gdt_limit);
    
    vmm_sync_guest_context(vcpu);

    seL4_TCB_Resume(vcpu->guest_tcb);
}

void vmm_vcpu_accept_interrupt(vmm_vcpu_t *vcpu)
{
    /* TODO: there is a really annoying race between our need to stop the guest thread
     * so that we can inspect its state and potentially inject an interrupt (this
     * is done in vmm_have_pending_interrupt). Unfortunatley if we just stop it
     * and it has decided to fault, we will lose the fault message. One option
     * is a 'SuspendIf' style syscall, however this requires kernel changes
     * that are maybe disagreeable. The other option is to ask the kernel to atomically
     * inspect the state, inject if possible, and the ntell you waht happened. THis
     * is the approach we will eventually use, but it requires 'locking' the interrupt
     * controller such that you can poll the current interrupt, and then still have
     * that be the current pending interrupt after calling the kernel and then
     * knowing if it was actually injected or not. Do this once interrupt overhead
     * starts to matter */
    if (vcpu->guest_state.exit.in_exit) {
        /* in an exit, can call the regular injection method */
        vmm_have_pending_interrupt(vcpu);
        vmm_sync_guest_state(vcpu);
    } else {
        /* Have some interrupts to inject, but we need to do this with
         * the guest not running */
        wait_for_guest_ready(vcpu);
        vmm_guest_state_sync_control_ppc(&vcpu->guest_state, vcpu->guest_vcpu);
    }
#if 0
    int did_suspend = 0;
    /* Pause the guest so we can sensibly inspect its state, unless it is
     * already blocked */
    if (!vcpu->guest_state.exit.in_exit) {
        int state = seL4_TCB_SuspendIf(vmm->guest_tcb);
        if (!state) {
            did_suspend = 1;
            /* All state is invalid as the guest was running */
            vmm_guest_state_invalidate_all(&vcpu->guest_state);
        }
    }
    vmm_have_pending_interrupt(vmm);
    vmm_sync_guest_state(vmm);
    if (did_suspend) {
        seL4_TCB_Resume(vmm->guest_tcb);
        /* Guest is running, everything invalid again */
        vmm_guest_state_invalidate_all(&vcpu->guest_state);
    }
#endif
}
<|MERGE_RESOLUTION|>--- conflicted
+++ resolved
@@ -62,7 +62,6 @@
     return 0;
 }
 
-<<<<<<< HEAD
 /* XXX These should be cleaned up when 8259 is moved into here */
 /* There is an issue with delivery of fixed LAPIC interrupts, TODO fix this. In
    the mean time, interrupt injection works very little on a multi-vcpu system */
@@ -86,47 +85,28 @@
     }
 }
 
+/* This function is called when a new interrupt has occured. */
 void vmm_have_pending_interrupt(vmm_vcpu_t *vcpu) {
-    /* This function is called when a new interrupt has occured. */
-    if (can_inject(vcpu)) {
-        int irq = get_interrupt(vcpu);
-        if (irq != -1) {
-            /* there is actually an interrupt to inject */
+    if (has_interrupt(vcpu)) {
+        /* there is actually an interrupt to inject */
+        if (can_inject(vcpu)) {
             if (vcpu->guest_state.virt.interrupt_halt) {
-=======
-/* This function is called when a new interrupt has occured. */
-void vmm_have_pending_interrupt(vmm_t *vmm) {
-    if (vmm->plat_callbacks.has_interrupt()) {
-        /* there is actually an interrupt to inject */
-        if (can_inject(vmm)) {
-            if (vmm->guest_state.virt.interrupt_halt) {
->>>>>>> 5a8edeba
                 /* currently halted. need to put the guest
                  * in a state where it can inject again */
                 wait_for_guest_ready(vcpu);
                 vcpu->guest_state.virt.interrupt_halt = 0;
             } else {
-<<<<<<< HEAD
+                int irq = get_interrupt(vcpu);
                 inject_irq(vcpu, irq);
-=======
-                int irq = vmm->plat_callbacks.get_interrupt();
-                inject_irq(vmm, irq);
->>>>>>> 5a8edeba
                 /* see if there are more */
                 if (has_interrupt(vcpu)) {
                     wait_for_guest_ready(vcpu);
                 }
             }
         } else {
-            wait_for_guest_ready(vmm);
-            vmm->guest_state.virt.interrupt_halt = 0;
+            wait_for_guest_ready(vcpu);
+            vcpu->guest_state.virt.interrupt_halt = 0;
         }
-<<<<<<< HEAD
-    } else {
-        wait_for_guest_ready(vcpu);
-        vcpu->guest_state.virt.interrupt_halt = 0;
-=======
->>>>>>> 5a8edeba
     }
 }
 
