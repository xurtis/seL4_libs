/*
 * Copyright 2014, NICTA
 *
 * This software may be distributed and modified according to the terms of
 * the BSD 2-Clause license. Note that NO WARRANTY is provided.
 * See "LICENSE_BSD2.txt" for details.
 *
 * @TAG(NICTA_BSD)
 */
#ifndef _SEL4UTILS_ARCH_UTIL_H
#define _SEL4UTILS_ARCH_UTIL_H

#include <stdint.h>
#include <sel4/sel4.h>
#include <sel4/arch/pfIPC.h>
#include <sel4/arch/exIPC.h>
<<<<<<< HEAD

#define EXCEPT_IPC_SYS_MR_IP EXCEPT_IPC_SYS_MR_EIP
#define ARCH_SYSCALL_INSTRUCTION_SIZE 2
=======
#include <sel4utils/sel4_arch/util.h>
>>>>>>> 5fcabd49

static inline int
sel4utils_is_read_fault(void)
{
    seL4_Word fsr = seL4_GetMR(SEL4_PFIPC_FSR);
    return (fsr & (1 << 1)) == 0;
}

<<<<<<< HEAD

static inline void
sel4utils_set_instruction_pointer(seL4_UserContext *regs, seL4_Word value)
{
    regs->eip = value;
}

static inline seL4_Word
sel4utils_get_instruction_pointer(seL4_UserContext regs)
{
    return regs.eip;
}

static inline seL4_Word
sel4utils_get_sp(seL4_UserContext regs)
{
    return regs.esp;
}

static inline void
sel4utils_set_stack_pointer(seL4_UserContext *regs, seL4_Word value)
{
    regs->esp = value;
}

/* Helper function for writing your OWN TLS_BASE register on x86.
 * This function assumes that the tcb capability your are modifying
 * is the currently executing thread and will not work otherwise.
 * This function is also hand written and changes to the IPC buffer layout,
 * number of message registers, or WriteRegisters invocation will need
 * to be manually reflected here. This is all neccessary as we need
 * to tread very carefully over our registers and stack to make this work */
static inline int sel4utils_ia32_tcb_set_tls_base(seL4_CPtr tcb_cap, seL4_CPtr sc_cap, seL4_Word tls_base)
{
    /* Declared as variables since input operands cannot overlap with clobbers */
    uint32_t edi = 1; /* first message argument. 1 means 'resume_target' everything else is 0 */
    uint32_t ecx = sizeof(seL4_UserContext) / sizeof(seL4_Word); /* second message argument. number of registers of thread to modify */
    seL4_MessageInfo_t tag = seL4_MessageInfo_new(TCBWriteRegisters, 0, 0, ecx + 2); /* message length is user context + 2 arguments */
    asm volatile(
        /* eax is what we want for tls_base, so write this first so we can reuse eax */
        "movl %%eax, %%gs:24 \n"
        "movl %%eax, %%gs:52 \n"
        /* Get a copy of the stack pointer */
        "movl %%esp, %%eax \n"
        /* The value we want to be set is the current value - 4, as we will push to it in the invocation stub */
        "subl $4, %%eax \n"
        "movl %%eax, %%gs:16 \n"
        /* The kernel should not let us overwrite our own EIP, but set
         * something sensible anyway */
        "leal 2f, %%eax \n"
        "movl %%eax, %%gs:12 \n"
        /* Set fs and gs. We set FS to the correct tls selector, and leave gs unchanged */
        "movl %[tls], %%eax \n"
        "movl %%eax, %%gs:56 \n"
        "movl %%gs, %%eax \n"
        "movl %%eax, %%gs:60 \n"
        /* No point saving any other registers as they are going to get reset
         * as a result of the syscall anyway */
        /* Now the syscall invocation */
        "movl %[syscall], %%eax \n" /* we the syscall value */
        "pushl %%ebp \n" /* we added 4 bytes to esp earlier so after the write registers our stack will point to here */
        "movl %%ecx, %%ebp \n" /* stash ecx for after invocation */
        "movl %%esp, %%ecx \n" /* esp goes into ecx, per sysenter convention */
        "leal 1f, %%edx \n"    /* calculate return address */
        "1: \n"
        "sysenter \n"
        "2: \n"
        "movl %%ebp, %%ecx \n"
        "popl %%ebp \n"
        : "=S" (tag),
        "=D" (edi),
        "=c" (ecx),
        "=b" (tcb_cap)
        : "a" (tls_base),
        [syscall] "i" (seL4_SysCall),
        [tls] "i" (TLS_GDT_SELECTOR),
        "b" (tcb_cap),
        "S" (tag.words[0]),
        "D" (edi),
        "c" (ecx)
        : "cc", /* we possibly clobber the eflags register */
        "%edx", /* edx gets clobbered due to sysexit convention */
        "memory"
    );
    /* seL4 will not actually reload our tls_base until it switches to us.
     * we can force this to happen with a yield */
    seL4_SchedContext_Yield(sc_cap);
    return seL4_MessageInfo_get_label(tag);
}

=======
>>>>>>> 5fcabd49
#endif /* _SEL4UTILS_ARCH_UTIL_H */<|MERGE_RESOLUTION|>--- conflicted
+++ resolved
@@ -14,13 +14,7 @@
 #include <sel4/sel4.h>
 #include <sel4/arch/pfIPC.h>
 #include <sel4/arch/exIPC.h>
-<<<<<<< HEAD
-
-#define EXCEPT_IPC_SYS_MR_IP EXCEPT_IPC_SYS_MR_EIP
-#define ARCH_SYSCALL_INSTRUCTION_SIZE 2
-=======
 #include <sel4utils/sel4_arch/util.h>
->>>>>>> 5fcabd49
 
 static inline int
 sel4utils_is_read_fault(void)
@@ -29,97 +23,4 @@
     return (fsr & (1 << 1)) == 0;
 }
 
-<<<<<<< HEAD
-
-static inline void
-sel4utils_set_instruction_pointer(seL4_UserContext *regs, seL4_Word value)
-{
-    regs->eip = value;
-}
-
-static inline seL4_Word
-sel4utils_get_instruction_pointer(seL4_UserContext regs)
-{
-    return regs.eip;
-}
-
-static inline seL4_Word
-sel4utils_get_sp(seL4_UserContext regs)
-{
-    return regs.esp;
-}
-
-static inline void
-sel4utils_set_stack_pointer(seL4_UserContext *regs, seL4_Word value)
-{
-    regs->esp = value;
-}
-
-/* Helper function for writing your OWN TLS_BASE register on x86.
- * This function assumes that the tcb capability your are modifying
- * is the currently executing thread and will not work otherwise.
- * This function is also hand written and changes to the IPC buffer layout,
- * number of message registers, or WriteRegisters invocation will need
- * to be manually reflected here. This is all neccessary as we need
- * to tread very carefully over our registers and stack to make this work */
-static inline int sel4utils_ia32_tcb_set_tls_base(seL4_CPtr tcb_cap, seL4_CPtr sc_cap, seL4_Word tls_base)
-{
-    /* Declared as variables since input operands cannot overlap with clobbers */
-    uint32_t edi = 1; /* first message argument. 1 means 'resume_target' everything else is 0 */
-    uint32_t ecx = sizeof(seL4_UserContext) / sizeof(seL4_Word); /* second message argument. number of registers of thread to modify */
-    seL4_MessageInfo_t tag = seL4_MessageInfo_new(TCBWriteRegisters, 0, 0, ecx + 2); /* message length is user context + 2 arguments */
-    asm volatile(
-        /* eax is what we want for tls_base, so write this first so we can reuse eax */
-        "movl %%eax, %%gs:24 \n"
-        "movl %%eax, %%gs:52 \n"
-        /* Get a copy of the stack pointer */
-        "movl %%esp, %%eax \n"
-        /* The value we want to be set is the current value - 4, as we will push to it in the invocation stub */
-        "subl $4, %%eax \n"
-        "movl %%eax, %%gs:16 \n"
-        /* The kernel should not let us overwrite our own EIP, but set
-         * something sensible anyway */
-        "leal 2f, %%eax \n"
-        "movl %%eax, %%gs:12 \n"
-        /* Set fs and gs. We set FS to the correct tls selector, and leave gs unchanged */
-        "movl %[tls], %%eax \n"
-        "movl %%eax, %%gs:56 \n"
-        "movl %%gs, %%eax \n"
-        "movl %%eax, %%gs:60 \n"
-        /* No point saving any other registers as they are going to get reset
-         * as a result of the syscall anyway */
-        /* Now the syscall invocation */
-        "movl %[syscall], %%eax \n" /* we the syscall value */
-        "pushl %%ebp \n" /* we added 4 bytes to esp earlier so after the write registers our stack will point to here */
-        "movl %%ecx, %%ebp \n" /* stash ecx for after invocation */
-        "movl %%esp, %%ecx \n" /* esp goes into ecx, per sysenter convention */
-        "leal 1f, %%edx \n"    /* calculate return address */
-        "1: \n"
-        "sysenter \n"
-        "2: \n"
-        "movl %%ebp, %%ecx \n"
-        "popl %%ebp \n"
-        : "=S" (tag),
-        "=D" (edi),
-        "=c" (ecx),
-        "=b" (tcb_cap)
-        : "a" (tls_base),
-        [syscall] "i" (seL4_SysCall),
-        [tls] "i" (TLS_GDT_SELECTOR),
-        "b" (tcb_cap),
-        "S" (tag.words[0]),
-        "D" (edi),
-        "c" (ecx)
-        : "cc", /* we possibly clobber the eflags register */
-        "%edx", /* edx gets clobbered due to sysexit convention */
-        "memory"
-    );
-    /* seL4 will not actually reload our tls_base until it switches to us.
-     * we can force this to happen with a yield */
-    seL4_SchedContext_Yield(sc_cap);
-    return seL4_MessageInfo_get_label(tag);
-}
-
-=======
->>>>>>> 5fcabd49
 #endif /* _SEL4UTILS_ARCH_UTIL_H */