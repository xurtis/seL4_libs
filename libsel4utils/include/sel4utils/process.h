/*
 * Copyright 2014, NICTA
 *
 * This software may be distributed and modified according to the terms of
 * the BSD 2-Clause license. Note that NO WARRANTY is provided.
 * See "LICENSE_BSD2.txt" for details.
 *
 * @TAG(NICTA_BSD)
 */
#ifndef SEL4UTILS_PROCESS_H
#define SEL4UTILS_PROCESS_H

#include <autoconf.h>

#if (defined CONFIG_LIB_SEL4_VSPACE && defined CONFIG_LIB_SEL4_VKA)

#include <vka/vka.h>
#include <vspace/vspace.h>

#include <sel4utils/thread.h>
#include <sel4utils/vspace.h>
#include <sel4utils/elf.h>

#define WORD_STRING_SIZE ((CONFIG_WORD_SIZE / 3) + 1)

typedef struct object_node object_node_t;

struct object_node {
    vka_object_t object;
    object_node_t *next;
};

typedef struct {
    vka_object_t pd;
    vspace_t vspace;
    sel4utils_alloc_data_t data;
    vka_object_t cspace;
    uint32_t cspace_size;
    uint32_t cspace_next_free;
    sel4utils_thread_t thread;
    vka_object_t fault_endpoint;
    void *entry_point;
    uintptr_t sysinfo;
    object_node_t *allocated_object_list_head;
    /* if the elf wasn't loaded into the address space, this describes the regions.
     * this permits lazy loading / copy on write / page sharing / whatever crazy thing
     * you want to implement */
    int num_elf_regions;
    sel4utils_elf_region_t *elf_regions;
    bool own_vspace;
    bool own_cspace;
} sel4utils_process_t;

/* sel4utils processes start with some caps in their cspace.
 * These are the caps
 */
enum sel4utils_cspace_layout {
    /* no cap in NULL */
    SEL4UTILS_NULL_SLOT = 0,
    /*
     * The root cnode (with appropriate guard)
     */
    SEL4UTILS_CNODE_SLOT = 1,
    /* The slot on the cspace that fault_endpoint is put if
     * sel4utils_configure_process is used.
     */
    SEL4UTILS_ENDPOINT_SLOT = 2,
    
    /* The page directory slot */
    SEL4UTILS_PD_SLOT = 3,
 
    /* the slot for the asid pool that this thread is in and can create threads
     * in. 0 if this kernel does not support asid pools */
    SEL4UTILS_ASID_POOL_SLOT = 4,

    /* This threads scheduling context */
    SEL4UTILS_SCHED_CONTEXT_SLOT = 5,
    
    /* the slot for this processes tcb */
    SEL4UTILS_TCB_SLOT = 6,

    /* First free slot in the cspace configured by sel4utils */
    SEL4UTILS_FIRST_FREE = 7
};

typedef struct {
    /* should we handle elf logic at all? */
    bool is_elf;
    /* if so what is the image name? */
    const char *image_name;
    /* Do you want the elf image preloaded? */
    bool do_elf_load;

    /* otherwise what is the entry point and sysinfo? */
    void *entry_point;
    uintptr_t sysinfo;

    /* should we create a default single level cspace? */
    bool create_cspace;
    /* if so how big ? */
    int one_level_cspace_size_bits;

    /* otherwise what is the root cnode ?*/
    /* Note if you use a custom cspace then
     * sel4utils_copy_cap_to_process etc will not work */
    vka_object_t cnode;

    /* do you want us to create a vspace for you? */
    bool create_vspace;
    /* if not what is the page dir, and what is the vspace */
    vspace_t *vspace;
    vka_object_t page_dir;

    /* if so, is there a regions you want left clear?*/
    sel4utils_elf_region_t *reservations;
    int num_reservations;

    /* do you want a fault endpoint created? */
    bool create_fault_endpoint;
    /* otherwise what is it */
    vka_object_t fault_endpoint;

    int priority;
    seL4_CPtr asid_pool;
<<<<<<< HEAD
#endif
    /* should we create a scheduling context? */
    bool create_sc;
    /* if so do you want to populate it with custom params? */
    bool custom_sched_params;
    /* the custom params */
    seL4_Time custom_budget;
    seL4_Time custom_period;
    /* if not, provide one (can be seL4_CapNull) */
    seL4_CPtr sched_context;
=======
>>>>>>> 87c5c44d
} sel4utils_process_config_t;

/**
 * Start a process, and copy arguments into the processes address space.
 *
 * This is intended to use when loading applications of the format:
 *
 * int main(int argc, char **argv) { };
 *
 * The third argument (in r2 for arm, on stack for ia32) will be the address of the ipc buffer.
 * This is intended to be loaded by the crt into the data word of the ipc buffer,
 * or you can just add it to your function prototype.
 *
 * Add the following to your crt to use it this way:
 *
 * arm: str r2, [r2, #484]
 * ia32: popl %ebp
 *       movl %ebp, 484(%ebp)
 *
 * @param process initialised sel4utils process struct.
 * @param vka     vka interface to use for allocation of frames.
 * @param vspace  the current vspace.
 * @param argc    the number of arguments.
 * @param argv    a pointer to an array of strings in the current vspace.
 * @param resume  1 to start the process, 0 to leave suspended.
 *
 * @return -1 on error, 0 on success.
 *
 */
int sel4utils_spawn_process(sel4utils_process_t *process, vka_t *vka, vspace_t *vspace,
                            int argc, char *argv[], int resume);

/**
 * Start a process, and copy arguments into the processes address space.
 *
 * This is intended for use when loading applications that have a System V ABI compliant
 * entry point. This means that the entry point should *not* be a 'main' that is expecting
 * argc and argv in the form as passed here, but should be an _start routine that will
 * take a stack frame with the arguments on it and construct an appropriate invocation
 * to a main function. The stack frame passed to the entry point will have an auxv, envp
 * and argv
 *
 * @param process initialised sel4utils process struct.
 * @param vka     vka interface to use for allocation of frames.
 * @param vspace  the current vspace.
 * @param argc    the number of arguments.
 * @param argv    a pointer to an array of strings in the current vspace.
 * @param resume  1 to start the process, 0 to leave suspended.
 *
 * @return -1 on error, 0 on success.
 *
 */
int sel4utils_spawn_process_v(sel4utils_process_t *process, vka_t *vka, vspace_t *vspace,
                              int argc, char *argv[], int resume);

/**
 * This is the function to use if you just want to set up a process as fast as possible.
 * It creates a simple cspace and vspace for you, allocates a fault endpoint and puts
 * it into the new cspace.
 *
 * It loads the elf file into the new vspace, parses the elf file and stores the entry point
 * into process->entry_point.
 *
 * It uses the same vka for both allocations - the new process will not have an allocator.
 *
 * The process will have just one thread.
 *
 * Otherwise, use it as a model for loading processes and use the elf_load.
 *
 * WARNING: when launching processes on ia32 please ensure your calling convention
 * matches that documented in sel4utils_start_thread. Otherwise your arguments
 * won't come through correctly.
 *
 * @param process      uninitialised process struct.
 * @param simple       a simple that can provide cap_sched_control if you want the thread to have a
 *                     scheduling context
 * @param vka          allocator to use to allocate objects.
 * @param vspace vspace allocator for the current vspace.
 * @param priority     priority to configure the process to run as.
 * @param image_name   name of the elf image to load from the cpio archive.
 *
 * @return 0 on success, -1 on error.
 */
<<<<<<< HEAD
int sel4utils_configure_process(sel4utils_process_t *process, simple_t *simple, vka_t *vka, vspace_t *vspace,
                                uint8_t priority, char *image_name);
=======
int sel4utils_configure_process(sel4utils_process_t *process, vka_t *vka, vspace_t *vspace,
                                uint8_t priority, const char *image_name);
>>>>>>> 87c5c44d

/**
 * Configure a process with more customisations (Create your own vspace, customise cspace size).
 *
 * @param process               uninitialised process struct
 * @param vka                   allocator to use to allocate objects.
 * @param spawner_vspace        vspace to use to allocate virtual memory in the current address space.
 * @param config process config.
 *
 * @return 0 on success, -1 on error.
 */
int sel4utils_configure_process_custom(sel4utils_process_t *process, simple_t *simple, vka_t *target_vka,
                                       vspace_t *spawner_vspace, sel4utils_process_config_t config);

/**
 * Copy a cap into a process' cspace.
 *
 * This will only work if you configured the process using one of the above functions, or
 * have mimicked their functionality.
 *
 * @param process process to copy the cap to
 * @param src     path in the current cspace to copy the cap from
 *
 * @return 0 on failure, otherwise the slot in the processes cspace.
 */
seL4_CPtr sel4utils_copy_cap_to_process(sel4utils_process_t *process, cspacepath_t src);


/**
 * Move a cap into a process' cspace.
 *
 * This will only work if you configured the process using one of the above functions, or
 * have mimicked their functionality.
 *
 * @param process process to move the cap to
 * @param src     path in the current cspace to move the cap from
 * @param vka     the allocator that owns the cslot the cap is currently in, so it may be freed after the move.
 *
 * @return 0 on failure, otherwise the slot in the processes cspace.
 */
seL4_CPtr sel4utils_move_cap_to_process(sel4utils_process_t *process, cspacepath_t src, vka_t *from_vka);

/**
 *
 * Mint a cap into a process' cspace.
 *
 * As above, except mint the cap with rights and data.
 *
 * @return 0 on failure, otherwise the slot in the cspace where the new cap is.
 */
seL4_CPtr sel4utils_mint_cap_to_process(sel4utils_process_t *process, cspacepath_t src, seL4_CapRights rights, seL4_CapData_t data);

/**
 * Destroy a process.
 *
 * This will free everything possible associated with a process and teardown the vspace.
 *
 * @param process process to destroy
 * @param vka allocator used to allocate objects for this process
 */
void sel4utils_destroy_process(sel4utils_process_t *process, vka_t *vka);


/*
 * sel4utils default allocated object function for vspaces.
 *
 * Stores a list of allocated objects in the process struct and frees them
 * when sel4utils_destroy_process is called.
 */
void sel4utils_allocated_object(void *cookie, vka_object_t object);

/*
 * Create c-formatted argument list to pass to a process from arbitrarily long amount of words.
 *
 * @param strings empty 2d array of chars to populate with word strings.
 * @param argv empty 1d array of char pointers which will be set up with pointers to
 *             strings in strings.
 * @param argc number of words
 * @param ... list of words to create arguments from.
 *
 */
void sel4utils_create_word_args(char strings[][WORD_STRING_SIZE], char *argv[], int argc, ...);

#endif /* (defined CONFIG_LIB_SEL4_VSPACE && defined CONFIG_LIB_SEL4_VKA) */
#endif /* SEL4UTILS_PROCESS_H */<|MERGE_RESOLUTION|>--- conflicted
+++ resolved
@@ -122,8 +122,6 @@
 
     int priority;
     seL4_CPtr asid_pool;
-<<<<<<< HEAD
-#endif
     /* should we create a scheduling context? */
     bool create_sc;
     /* if so do you want to populate it with custom params? */
@@ -133,8 +131,6 @@
     seL4_Time custom_period;
     /* if not, provide one (can be seL4_CapNull) */
     seL4_CPtr sched_context;
-=======
->>>>>>> 87c5c44d
 } sel4utils_process_config_t;
 
 /**
@@ -218,13 +214,8 @@
  *
  * @return 0 on success, -1 on error.
  */
-<<<<<<< HEAD
 int sel4utils_configure_process(sel4utils_process_t *process, simple_t *simple, vka_t *vka, vspace_t *vspace,
-                                uint8_t priority, char *image_name);
-=======
-int sel4utils_configure_process(sel4utils_process_t *process, vka_t *vka, vspace_t *vspace,
                                 uint8_t priority, const char *image_name);
->>>>>>> 87c5c44d
 
 /**
  * Configure a process with more customisations (Create your own vspace, customise cspace size).
