--- conflicted
+++ resolved
@@ -54,17 +54,12 @@
     seL4_CPtr timeout_fault_endpoint;
     /* seL4 priority for the thread to be scheduled with. */
     uint8_t priority;
-<<<<<<< HEAD
-    /* max priority for that the thread can create and set other threads to */
+    /* seL4 maximum controlled priority for the thread. */
     uint8_t mcp;
     /* seL4 criticality for the thread to be scheduled with. */
     uint8_t criticality;
     /* max criticality that the thread can create and set other threads to */
     uint8_t mcc;
-=======
-    /* seL4 maximum controlled priority for the thread. */
-    uint8_t mcp;
->>>>>>> bd634896
     /* root of the cspace to start the thread in */
     seL4_CNode cspace;
     /* data for cspace access */
