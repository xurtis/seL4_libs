--- conflicted
+++ resolved
@@ -61,8 +61,6 @@
      * The root cnode (with appropriate guard)
      */
     SEL4UTILS_CNODE_SLOT = 1,
-<<<<<<< HEAD
-=======
     /* The slot on the cspace that fault_endpoint is put if
      * sel4utils_configure_process is used.
      */
@@ -77,7 +75,6 @@
 
     /* First free slot in the cspace configured by sel4utils */
     SEL4UTILS_FIRST_FREE = 5
->>>>>>> 5fcabd49
 };
 
 typedef struct {
