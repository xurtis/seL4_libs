/*
 * Copyright 2014, NICTA
 *
 * This software may be distributed and modified according to the terms of
 * the BSD 2-Clause license. Note that NO WARRANTY is provided.
 * See "LICENSE_BSD2.txt" for details.
 *
 * @TAG(NICTA_BSD)
 */

#ifndef _KOBJECT_T_H_
#define _KOBJECT_T_H_

#include <sel4/types.h>
#include <assert.h>
#include <autoconf.h>
#include <utils/util.h>
#include <vka/arch/kobject_t.h>

/* Generic Kernel Object Type used by generic allocator */

enum _kobject_type {
    KOBJECT_TCB = KOBJECT_ARCH_NUM_TYPES,
    KOBJECT_CNODE,
    KOBJECT_CSLOT,
    KOBJECT_UNTYPED,
    KOBJECT_ENDPOINT,
    KOBJECT_NOTIFICATION,
<<<<<<< HEAD
    KOBJECT_FRAME,
    KOBJECT_PAGE_DIRECTORY,
    KOBJECT_PAGE_TABLE,
    KOBJECT_SCHED_CONTEXT,
#ifdef CONFIG_X86_64
    KOBJECT_PAGE_MAP_LEVEL4,
    KOBJECT_PAGE_DIRECTORY_POINTER_TABLE,
#endif
#ifdef CONFIG_IOMMU
    KOBJECT_IO_PAGETABLE,
#endif
=======
>>>>>>> 5fcabd49
#ifdef CONFIG_CACHE_COLORING
    KOBJECT_KERNEL_IMAGE,
#endif
    NUM_KOBJECT_TYPES

};

DEPRECATED("Use KOBJECT_NOTIFICATION") static const kobject_t KOBJECT_ASYNC_ENDPOINT = KOBJECT_NOTIFICATION;
DEPRECATED("Use KOBJECT_ENDPOINT") static const kobject_t KOBJECT_SYNC_ENDPOINT  = KOBJECT_ENDPOINT;

/*
 * Get the size (in bits) of the untyped memory required to
 * create an object of the given size.
 */
static inline seL4_Word
kobject_get_size(kobject_t type, seL4_Word objectSize)
{
    switch (type) {
        /* Generic objects. */
    case KOBJECT_TCB:
        return seL4_TCBBits;
    case KOBJECT_CNODE:
        return (seL4_SlotBits + objectSize);
    case KOBJECT_CSLOT:
        return 0;
    case KOBJECT_UNTYPED:
        return objectSize;
    case KOBJECT_ENDPOINT:
        return seL4_EndpointBits;
    case KOBJECT_NOTIFICATION:
        return seL4_EndpointBits;
    case KOBJECT_PAGE_DIRECTORY:
        return seL4_PageDirBits;
    case KOBJECT_PAGE_TABLE:
        return seL4_PageTableBits;
    case KOBJECT_SCHED_CONTEXT:
        return seL4_SchedContextBits;
#ifdef CONFIG_CACHE_COLORING
    case KOBJECT_KERNEL_IMAGE:
        return seL4_KernelImageBits;
#endif
    default:
        return arch_kobject_get_size(type, objectSize);
    }
}


static inline seL4_Word
kobject_get_type(kobject_t type, seL4_Word objectSize)
{
    switch (type) {
        /* Generic objects. */
    case KOBJECT_TCB:
        return seL4_TCBObject;
    case KOBJECT_CNODE:
        return seL4_CapTableObject;
    case KOBJECT_CSLOT:
        return -1;
    case KOBJECT_UNTYPED:
        return seL4_UntypedObject;
    case KOBJECT_ENDPOINT:
        return seL4_EndpointObject;
    case KOBJECT_NOTIFICATION:
        return seL4_NotificationObject;
    case KOBJECT_SCHED_CONTEXT:
        return seL4_SchedContextObject;
#ifdef CONFIG_CACHE_COLORING
    case KOBJECT_KERNEL_IMAGE:
        return seL4_KernelImageObject;
#endif
    default:
        return arch_kobject_get_type(type, objectSize);
    }
}


#endif /* _KOBJECT_T_H_ */<|MERGE_RESOLUTION|>--- conflicted
+++ resolved
@@ -26,20 +26,7 @@
     KOBJECT_UNTYPED,
     KOBJECT_ENDPOINT,
     KOBJECT_NOTIFICATION,
-<<<<<<< HEAD
-    KOBJECT_FRAME,
-    KOBJECT_PAGE_DIRECTORY,
-    KOBJECT_PAGE_TABLE,
     KOBJECT_SCHED_CONTEXT,
-#ifdef CONFIG_X86_64
-    KOBJECT_PAGE_MAP_LEVEL4,
-    KOBJECT_PAGE_DIRECTORY_POINTER_TABLE,
-#endif
-#ifdef CONFIG_IOMMU
-    KOBJECT_IO_PAGETABLE,
-#endif
-=======
->>>>>>> 5fcabd49
 #ifdef CONFIG_CACHE_COLORING
     KOBJECT_KERNEL_IMAGE,
 #endif
