/*
 * Copyright 2014, NICTA
 *
 * This software may be distributed and modified according to the terms of
 * the BSD 2-Clause license. Note that NO WARRANTY is provided.
 * See "LICENSE_BSD2.txt" for details.
 *
 * @TAG(NICTA_BSD)
 */

#include <autoconf.h>
#include <assert.h>
#include <stdio.h>
#include <stdlib.h>
#include <string.h>
#include <sel4platsupport/timer.h>
#include <sel4platsupport/plat/timer.h>
#include <platsupport/mach/gpt.h>
#include <utils/util.h>
#include "../../timer_common.h"


static seL4_timer_t *
sel4platsupport_get_gpt_impl(vspace_t *vspace, simple_t *simple, vka_t *vka, seL4_CPtr notification,
                        gpt_id_t gpt_id, uint32_t prescaler, bool relative)
{

    /* check the id */
    if (gpt_id > GPT_LAST) {
        ZF_LOGE("Incorrect GPT id %d\n", gpt_id);
        return NULL;
    }

    seL4_timer_t *timer = calloc(1, sizeof(seL4_timer_t));
    if (timer == NULL) {
        ZF_LOGE("Failed to allocate object of size %u\n", sizeof(seL4_timer_t));
        goto error;
    }

    /* find paddr/irq */
    void *paddr = omap_get_gpt_paddr(gpt_id);
    uint32_t irq = omap_get_gpt_irq(gpt_id);

    timer_common_data_t *data = timer_common_init(vspace, simple, vka, notification, irq, paddr);
    timer->data = data;

    if (timer->data == NULL) {
        goto error;
    }

    timer->handle_irq = timer_common_handle_irq;
    timer->destroy = timer_common_destroy;

    /* do hardware init */
    gpt_config_t config = {
        .id = gpt_id,
        .prescaler = prescaler,
        .vaddr = data->vaddr 
    };

    if (relative) {
        timer->timer = rel_gpt_get_timer(&config);
    } else {
        timer->timer = abs_gpt_get_timer(&config);
    }

    if (timer->timer == NULL) {
        goto error;
    }

    /* success */
    return timer;
error:
    if (timer != NULL) {
        timer_common_destroy(timer, vka, vspace);
    }

    return NULL;
}

DEPRECATED("use sel4platsupport_get_rel_gpt") seL4_timer_t *
sel4platsupport_get_gpt(vspace_t *vspace, simple_t *simple, vka_t *vka, seL4_CPtr notification,
                        gpt_id_t gpt_id, uint32_t prescaler)
{
    return sel4platsupport_get_rel_gpt(vspace, simple, vka, notification, gpt_id, 
                                       prescaler);
}

seL4_timer_t *
sel4platsupport_get_rel_gpt(vspace_t *vspace, simple_t *simple, vka_t *vka, seL4_CPtr notification,
                        gpt_id_t gpt_id, uint32_t prescaler)
{
    return sel4platsupport_get_gpt_impl(vspace, simple, vka, notification, gpt_id, 
                                       prescaler, true);
}

seL4_timer_t *
sel4platsupport_get_abs_gpt(vspace_t *vspace, simple_t *simple, vka_t *vka, seL4_CPtr notification,
                        gpt_id_t gpt_id, uint32_t prescaler)
<<<<<<< HEAD
{
    return sel4platsupport_get_gpt_impl(vspace, simple, vka, notification, gpt_id, 
                                       prescaler, false);
}
void
sel4platsupport_destroy_gpt(seL4_timer_t *timer, vka_t *vka, vspace_t *vspace)
=======
>>>>>>> 5fcabd49
{
    return sel4platsupport_get_gpt_impl(vspace, simple, vka, notification, gpt_id, 
                                       prescaler, false);
}<|MERGE_RESOLUTION|>--- conflicted
+++ resolved
@@ -97,15 +97,6 @@
 seL4_timer_t *
 sel4platsupport_get_abs_gpt(vspace_t *vspace, simple_t *simple, vka_t *vka, seL4_CPtr notification,
                         gpt_id_t gpt_id, uint32_t prescaler)
-<<<<<<< HEAD
-{
-    return sel4platsupport_get_gpt_impl(vspace, simple, vka, notification, gpt_id, 
-                                       prescaler, false);
-}
-void
-sel4platsupport_destroy_gpt(seL4_timer_t *timer, vka_t *vka, vspace_t *vspace)
-=======
->>>>>>> 5fcabd49
 {
     return sel4platsupport_get_gpt_impl(vspace, simple, vka, notification, gpt_id, 
                                        prescaler, false);
