/*
 * Copyright 2014, NICTA
 *
 * This software may be distributed and modified according to the terms of
 * the BSD 2-Clause license. Note that NO WARRANTY is provided.
 * See "LICENSE_BSD2.txt" for details.
 *
 * @TAG(NICTA_BSD)
 */

/*
 * Note that you cannot use periodic and oneshot timeouts simultaneously.
 */
#ifndef __SEL4_PLAT_SUPPORT_GPT_H
#define __SEL4_PLAT_SUPPORT_GPT_H

#include <autoconf.h>

#include <stdint.h>

#include <sel4platsupport/timer.h>
#include <platsupport/timer.h>
#include <platsupport/plat/timer.h>

#include <vspace/vspace.h>
#include <vka/vka.h>
#include <simple/simple.h>

#define DEFAULT_TIMER_PADDR GPT1_DEVICE_PADDR
#define DEFAULT_TIMER_INTERRUPT GPT1_INTERRUPT

typedef timer_common_data_t gpt_data;

/**
 * Get an interface for an initialised gpt timer.
 *
 * @deprecated use sel4platsupport_get_rel_gpt
 * @param notification notification object for the irq to come in on
 * @param prescaler to scale time by. 0 = divide by 1. 1 = divide by 2, ...
 * @param gpt_id some platforms have more than one gpt, pick one.
 */
DEPRECATED("use sel4platsupport_get_rel_gpt")
seL4_timer_t *sel4platsupport_get_gpt(vspace_t *vspace, simple_t *simple, vka_t *vka,
                                      seL4_CPtr notification, gpt_id_t id, uint32_t prescaler);
/** 
 * Get a GPT timer driver that supports relative and periodic timeouts.
 *
 * @param notification notification object for the irq to come in on
 * @param prescaler to scale time by. 0 = divide by 1. 1 = divide by 2, ...
 * @param gpt_id some platforms have more than one gpt, pick one.
 */
seL4_timer_t * 
sel4platsupport_get_rel_gpt(vspace_t *vspace, simple_t *simple, vka_t *vka, seL4_CPtr notification,
                            gpt_id_t gpt_id, uint32_t prescaler);
/** 
 * Get a GPT timer driver that absolute and relative one shot timeouts, and 
 * tracks a 64bit current time.
 *
 * @param notification notification object for the irq to come in on
 * @param prescaler to scale time by. 0 = divide by 1. 1 = divide by 2, ...
 * @param gpt_id some platforms have more than one gpt, pick one.
 */
seL4_timer_t *
sel4platsupport_get_abs_gpt(vspace_t *vspace, simple_t *simple, vka_t *vka, seL4_CPtr notification, 
                            gpt_id_t gpt_id, uint32_t prescaler);
              
<<<<<<< HEAD
void sel4platsupport_destroy_gpt(seL4_timer_t *timer, vka_t *vka, vspace_t *vspace);

=======
>>>>>>> 5fcabd49
#endif /* __SEL4_PLAT_SUPPORT_GPT_H */<|MERGE_RESOLUTION|>--- conflicted
+++ resolved
@@ -64,9 +64,4 @@
 sel4platsupport_get_abs_gpt(vspace_t *vspace, simple_t *simple, vka_t *vka, seL4_CPtr notification, 
                             gpt_id_t gpt_id, uint32_t prescaler);
               
-<<<<<<< HEAD
-void sel4platsupport_destroy_gpt(seL4_timer_t *timer, vka_t *vka, vspace_t *vspace);
-
-=======
->>>>>>> 5fcabd49
 #endif /* __SEL4_PLAT_SUPPORT_GPT_H */