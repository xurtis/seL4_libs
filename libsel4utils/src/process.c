/*
 * Copyright 2014, NICTA
 *
 * This software may be distributed and modified according to the terms of
 * the BSD 2-Clause license. Note that NO WARRANTY is provided.
 * See "LICENSE_BSD2.txt" for details.
 *
 * @TAG(NICTA_BSD)
 */
#include <autoconf.h>

#if (defined CONFIG_LIB_SEL4_VKA && defined CONFIG_LIB_SEL4_VSPACE)

#include <stdlib.h>
#include <string.h>
#include <stdio.h>
#include <inttypes.h>
#include <elf.h>
#include <sel4/sel4.h>
#include <vka/object.h>
#include <vka/capops.h>
#include <stdarg.h>
#include <sel4utils/vspace.h>
#include <sel4utils/process.h>
#include <sel4utils/util.h>
#include <sel4utils/elf.h>
#include <sel4utils/mapping.h>
#include "helpers.h"

static bool recurse = false;

void
sel4utils_allocated_object(void *cookie, vka_object_t object)
{
    if (recurse) {
        ZF_LOGF("VSPACE RECURSION ON MALLOC, YOU ARE DEAD\n");
    }
    recurse = true;

    sel4utils_process_t *process = (sel4utils_process_t *) cookie;

    object_node_t *node = (object_node_t *) malloc(sizeof(object_node_t));
    assert(node != NULL);
    node->object = object;

    node->next = process->allocated_object_list_head;
    process->allocated_object_list_head = node;

    recurse = false;
}

static void
clear_objects(sel4utils_process_t *process, vka_t *vka)
{
    assert(process != NULL);
    assert(vka != NULL);

    while (process->allocated_object_list_head != NULL) {
        object_node_t *prev = process->allocated_object_list_head;

        process->allocated_object_list_head = prev->next;

        vka_free_object(vka, &prev->object);
        free(prev);
    }
}

static int
next_free_slot(sel4utils_process_t *process, cspacepath_t *dest)
{
    if (process->cspace_next_free >= (1 << process->cspace_size)) {
        ZF_LOGE("Can't allocate slot, cspace is full.\n");
        return -1;
    }

    dest->root = process->cspace.cptr;
    dest->capPtr = process->cspace_next_free;
    dest->capDepth = process->cspace_size;

    return 0;
}

static void
allocate_next_slot(sel4utils_process_t *process)
{
    assert(process->cspace_next_free < (1 << process->cspace_size));
    process->cspace_next_free++;
}

void
sel4utils_create_word_args(char strings[][WORD_STRING_SIZE], char *argv[], int argc, ...)
{
    va_list args;
    va_start(args, argc);

    for (int i = 0; i < argc; i++) {
        seL4_Word arg = va_arg(args, seL4_Word);
        argv[i] = strings[i];
        snprintf(argv[i], WORD_STRING_SIZE, "%"PRIiPTR"", arg);

    }

    va_end(args);
}

seL4_CPtr
sel4utils_mint_cap_to_process(sel4utils_process_t *process, cspacepath_t src, seL4_CapRights rights, seL4_CapData_t data)
{
    cspacepath_t dest = { 0 };
    if (next_free_slot(process, &dest) == -1) {
        return 0;
    }

    int error = vka_cnode_mint(&dest, &src, rights, data);
    if (error != seL4_NoError) {
        ZF_LOGE("Failed to mint cap\n");
        return 0;
    }

    /* success */
    allocate_next_slot(process);
    return dest.capPtr;
}

seL4_CPtr
sel4utils_copy_cap_to_process(sel4utils_process_t *process, cspacepath_t src)
{
    cspacepath_t dest = { 0 };
    if (next_free_slot(process, &dest) == -1) {
        return 0;
    }

    int error = vka_cnode_copy(&dest, &src, seL4_AllRights);
    if (error != seL4_NoError) {
        ZF_LOGE("Failed to copy cap\n");
        return 0;
    }

    /* success */
    allocate_next_slot(process);
    return dest.capPtr;
}

seL4_CPtr
sel4utils_move_cap_to_process(sel4utils_process_t *process, cspacepath_t src, vka_t *from_vka)
{
    cspacepath_t dest = { 0 };
    if (next_free_slot(process, &dest) == -1) {
        return 0;
    }

    int error = vka_cnode_move(&dest, &src);
    if (error != seL4_NoError) {
        ZF_LOGE("Failed to move cap\n");
        return 0;
    }

    /* free slot in previous vka */
    vka_cspace_free(from_vka, src.capPtr);

    /* success */
    allocate_next_slot(process);
    return dest.capPtr;
}
int
sel4utils_stack_write(vspace_t *current_vspace, vspace_t *target_vspace,
                      vka_t *vka, void *buf, size_t len, uintptr_t *stack_top)
{
    size_t remaining = len;
    size_t written = 0;
    uintptr_t new_stack_top = (*stack_top) - len;
    uintptr_t current_dest = new_stack_top;
    while (remaining > 0) {
        /* How many can we write on the current page ? */
        size_t towrite = MIN(ROUND_UP(current_dest, PAGE_SIZE_4K) - current_dest, remaining);
        /* Get the cap */
        seL4_CPtr frame = vspace_get_cap(target_vspace, (void*)PAGE_ALIGN_4K(current_dest));
        if (!frame) {
            return -1;
        }
        /* map it in */
        void *mapping = sel4utils_dup_and_map(vka, current_vspace, frame, seL4_PageBits);
        if (!mapping) {
            return -1;
        }
        /* Copy the portion */
        memcpy(mapping + (current_dest % PAGE_SIZE_4K), buf + written, towrite);
        /* Unmap */
        sel4utils_unmap_dup(vka, current_vspace, mapping, seL4_PageBits);
        remaining -= towrite;
        written += towrite;
        current_dest += towrite;
    }
    *stack_top = new_stack_top;
    return 0;
}

static int
sel4utils_stack_write_constant(vspace_t *current_vspace, vspace_t *target_vspace,
                               vka_t *vka, long value, uintptr_t *stack_top)
{
    return sel4utils_stack_write(current_vspace, target_vspace, vka, &value, sizeof(value), stack_top);
}

static int
sel4utils_stack_copy_args(vspace_t *current_vspace, vspace_t *target_vspace,
                          vka_t *vka, int argc, char *argv[], uintptr_t *dest_argv, uintptr_t *stack_top)
{
    int i;
    int error;
    for (i = 0; i < argc; i++) {
        error = sel4utils_stack_write(current_vspace, target_vspace, vka, argv[i], strlen(argv[i]) + 1, stack_top);
        if (error) {
            return error;
        }
        dest_argv[i] = *stack_top;
        *stack_top = ROUND_DOWN(*stack_top, 4);
    }
    return 0;
}

int
sel4utils_spawn_process(sel4utils_process_t *process, vka_t *vka, vspace_t *vspace, int argc,
                        char *argv[], int resume)
{
    uintptr_t stack_top = (uintptr_t)process->thread.stack_top - 4;
    uintptr_t new_process_argv = 0;
    int error;
    /* write all the strings into the stack */
    if (argc > 0) {
        uintptr_t dest_argv[argc];
        /* Copy over the user arguments */
        error = sel4utils_stack_copy_args(vspace, &process->vspace, vka, argc, argv, dest_argv, &stack_top);
        if (error) {
            return -1;
        }
        /* Put the new argv array on as well */
        error = sel4utils_stack_write(vspace, &process->vspace, vka, dest_argv, sizeof(dest_argv), &stack_top);
        if (error) {
            return -1;
        }
        new_process_argv = stack_top;
    }
    /* move the stack pointer down to a place we can write to.
     * to be compatible with as many architectures as possible
     * we need to ensure double word alignment */
    stack_top = ROUND_DOWN(stack_top - sizeof(seL4_Word), sizeof(seL4_Word) * 2);

    seL4_UserContext context = {0};
    size_t context_size = sizeof(seL4_UserContext) / sizeof(seL4_Word);

    error = sel4utils_arch_init_context_with_args(process->entry_point, (void *) (uintptr_t)argc,
                                        (void *) new_process_argv,
                                        (void *) process->thread.ipc_buffer_addr, false,
                                        (void *) stack_top,
                                        &context, vka, vspace, &process->vspace);
    if (error) {
        return error;
        }

    return seL4_TCB_WriteRegisters(process->thread.tcb.cptr, resume, 0, context_size, &context);
}

int
sel4utils_spawn_process_v(sel4utils_process_t *process, vka_t *vka, vspace_t *vspace, int argc,
                          char *argv[], int resume)
{
    /* define an envp and auxp */
    int envc = 1;
    char ipc_buf_env[WORD_STRING_SIZE];
    sprintf(ipc_buf_env, "IPCBUFFER=0x%"PRIxPTR"", process->thread.ipc_buffer_addr);
    char *envp[] = {ipc_buf_env};
    int auxc = process->sysinfo ? 1 : 0;
    Elf_auxv_t auxv[] = { {.a_type = AT_SYSINFO, .a_un = {process->sysinfo}}};
    seL4_UserContext context = {0};

    uintptr_t stack_top = (uintptr_t) process->thread.stack_top - sizeof(seL4_Word);
    uintptr_t dest_argv[argc];
    uintptr_t dest_envp[envc];
    int error;
    
    /* write all the strings into the stack */
    /* Copy over the user arguments */
    error = sel4utils_stack_copy_args(vspace, &process->vspace, vka, argc, argv, dest_argv, &stack_top);
    if (error) {
        return -1;
    }

    /* copy the environment */
    error = sel4utils_stack_copy_args(vspace, &process->vspace, vka, envc, envp, dest_envp, &stack_top);
    if (error) {
        return -1;
    }

    /* we need to make sure the stack is aligned to a double word boundary after we push on everything else 
     * below this point. First, work out how much we are going to push */
    size_t to_push = 5 * sizeof(seL4_Word) + /* constants */
                    sizeof(auxv[0]) * auxc + /* aux */
                    sizeof(dest_argv) + /* args */
                    sizeof(dest_envp); /* env */
    uintptr_t hypothetical_stack_top = stack_top - to_push;
    uintptr_t rounded_stack_top = ROUND_DOWN(hypothetical_stack_top, sizeof(seL4_Word) * 2);
    ptrdiff_t stack_rounding = hypothetical_stack_top - rounded_stack_top;
    stack_top -= stack_rounding;

    /* construct initial stack frame */
    /* Null terminate aux */
    error = sel4utils_stack_write_constant(vspace, &process->vspace, vka, 0, &stack_top);
    if (error) {
        return -1;
    }
    error = sel4utils_stack_write_constant(vspace, &process->vspace, vka, 0, &stack_top);
    if (error) {
        return -1;
    }
    /* write aux */
    error = sel4utils_stack_write(vspace, &process->vspace, vka, auxv, sizeof(auxv[0]) * auxc, &stack_top);
    if (error) {
        return -1;
    }
    /* Null terminate environment */
    error = sel4utils_stack_write_constant(vspace, &process->vspace, vka, 0, &stack_top);
    if (error) {
        return -1;
    }
    /* write environment */
    error = sel4utils_stack_write(vspace, &process->vspace, vka, dest_envp, sizeof(dest_envp), &stack_top);
    if (error) {
        return -1;
    }
    /* Null terminate arguments */
    error = sel4utils_stack_write_constant(vspace, &process->vspace, vka, 0, &stack_top);
    if (error) {
        return -1;
    }
    /* write arguments */
    error = sel4utils_stack_write(vspace, &process->vspace, vka, dest_argv, sizeof(dest_argv), &stack_top);
    if (error) {
        return -1;
    }
    /* Push argument count */
    error = sel4utils_stack_write_constant(vspace, &process->vspace, vka, argc, &stack_top);
    if (error) {
        return -1;
    }

    ZF_LOGD("Starting process at %p, stack %p\n", process->entry_point, (void *) stack_top);
    assert(stack_top % (2 * sizeof(seL4_Word)) == 0);
    error = sel4utils_arch_init_context(process->entry_point, (void *) stack_top, &context);
    if (error) {
        return error;
    }

    /* Write the registers */
    return seL4_TCB_WriteRegisters(process->thread.tcb.cptr, resume, 0, sizeof(context) / sizeof(seL4_Word), 
                                  &context);
}

int
<<<<<<< HEAD
sel4utils_configure_process(sel4utils_process_t *process, simple_t *simple, vka_t *vka,
                            vspace_t *vspace, uint8_t priority, char *image_name)
=======
sel4utils_configure_process(sel4utils_process_t *process, vka_t *vka,
                            vspace_t *vspace, uint8_t priority, const char *image_name)
>>>>>>> 87c5c44d
{
    sel4utils_process_config_t config = {
        .is_elf = true,
        .image_name = image_name,
        .do_elf_load = true,
        .create_cspace = true,
        .one_level_cspace_size_bits = CONFIG_SEL4UTILS_CSPACE_SIZE_BITS,
        .create_vspace = true,
        .create_fault_endpoint = true,
        .priority = priority,
<<<<<<< HEAD
        .create_sc = simple != NULL,
#ifndef CONFIG_KERNEL_STABLE
=======
>>>>>>> 87c5c44d
        .asid_pool = seL4_CapInitThreadASIDPool,
    };

    return sel4utils_configure_process_custom(process, simple, vka, vspace, config);
}

static int
create_reservations(vspace_t *vspace, int num, sel4utils_elf_region_t regions[])
{
    for (int i = 0; i < num; i++) {
        sel4utils_elf_region_t *region = &regions[i];
        region->reservation = vspace_reserve_range_at(vspace, region->elf_vstart,
                                                      region->size, region->rights, region->cacheable);
        if (region->reservation.res == NULL) {
            ZF_LOGE("Failed to create region\n");
            for (int j = i - 1; j >= 0; j--) {
                vspace_free_reservation(vspace, regions[i].reservation);
            }
            return -1;
        }
    }

    return 0;
}

static seL4_CPtr 
get_asid_pool(seL4_CPtr asid_pool) 
{
    if (asid_pool == 0) {
        ZF_LOGW("This method will fail if run in a thread that is not in the root server cspace\n");
        asid_pool = seL4_CapInitThreadASIDPool;
    }

    return asid_pool;
}

static seL4_CPtr
assign_asid_pool(seL4_CPtr asid_pool, seL4_CPtr pd)
{

    int error;
    error = seL4_ARCH_ASIDPool_Assign(get_asid_pool(asid_pool), pd);
    if (error) {
        ZF_LOGE("Failed to assign asid pool\n");
    }

    return error;
}

static int
create_cspace(vka_t *vka, int size_bits, sel4utils_process_t *process,
              seL4_CapData_t cspace_root_data, seL4_CPtr asid_pool)
{
    int error;

    /* create a cspace */
    error = vka_alloc_cnode_object(vka, size_bits, &process->cspace);
    if (error) {
        ZF_LOGE("Failed to create cspace: %d\n", error);
        return error;
    }

    process->cspace_size = size_bits;
    /* first slot is always 1, never allocate 0 as a cslot */
    process->cspace_next_free = 1;

    /*  mint the cnode cap into the process cspace */
    UNUSED seL4_CPtr slot;
    cspacepath_t src;
    vka_cspace_make_path(vka, process->cspace.cptr, &src);
    slot = sel4utils_mint_cap_to_process(process, src, seL4_AllRights, cspace_root_data);
    assert(slot == SEL4UTILS_CNODE_SLOT);

    /* copy fault endpoint cap into process cspace */
    if (process->fault_endpoint.cptr != 0) {
        vka_cspace_make_path(vka, process->fault_endpoint.cptr, &src);
        slot = sel4utils_copy_cap_to_process(process, src);
    } else {
        /* no fault endpoint, update slot so next will work */
        slot++;
        allocate_next_slot(process);
    }
    assert(slot == SEL4UTILS_ENDPOINT_SLOT);

    /* copy page directory cap into process cspace */
    vka_cspace_make_path(vka, process->pd.cptr, &src);
    slot = sel4utils_copy_cap_to_process(process, src);
    assert(slot == SEL4UTILS_PD_SLOT);

    if (!config_set(CONFIG_X86_64)) {
        vka_cspace_make_path(vka, get_asid_pool(asid_pool), &src);
        slot = sel4utils_copy_cap_to_process(process, src);
    } else {
        allocate_next_slot(process);
    }
    assert(slot == SEL4UTILS_ASID_POOL_SLOT);

    return 0;
}

static int
create_fault_endpoint(vka_t *vka, sel4utils_process_t *process)
{
    /* create a fault endpoint and put it into the cspace */
    int error = vka_alloc_endpoint(vka, &process->fault_endpoint);
    if (error) {
        ZF_LOGE("Failed to allocate fault endpoint: %d\n", error);
        return error;
    }

    return 0;
}


int 
sel4utils_configure_process_custom(sel4utils_process_t *process, simple_t *simple,  vka_t *vka,
                                       vspace_t *spawner_vspace, sel4utils_process_config_t config)
{
    int error;
    sel4utils_alloc_data_t * data = NULL;
    memset(process, 0, sizeof(sel4utils_process_t));
    seL4_CapData_t cspace_root_data = seL4_CapData_Guard_new(0,
                                                             seL4_WordBits - config.one_level_cspace_size_bits);

    /* create a page directory */
    process->own_vspace = config.create_vspace;
    if (config.create_vspace) {
        error = vka_alloc_vspace_root(vka, &process->pd);
        if (error) {
            ZF_LOGE("Failed to allocate page directory for new process: %d\n", error);
            goto error;
        }

        /* assign an asid pool */
        if (!config_set(CONFIG_X86_64) &&
              assign_asid_pool(config.asid_pool, process->pd.cptr) != seL4_NoError) {
            goto error;
        }
    } else {
        process->pd = config.page_dir;
    }

    if (config.create_fault_endpoint) {
        if (create_fault_endpoint(vka, process) != 0) {
            goto error;
        }
    } else {
        process->fault_endpoint = config.fault_endpoint;
    }

    process->own_cspace = config.create_cspace;
    if (config.create_cspace) {
        if (create_cspace(vka, config.one_level_cspace_size_bits, process, cspace_root_data, 
                          config.asid_pool) != 0) {
            goto error;
        }
    } else {
        process->cspace = config.cnode;
    }

    /* create a vspace */
    if (config.create_vspace) {
        sel4utils_get_vspace(spawner_vspace, &process->vspace, &process->data, vka, process->pd.cptr,
                             sel4utils_allocated_object, (void *) process);

        if (config.num_reservations > 0) {
            if (create_reservations(&process->vspace, config.num_reservations,
                                    config.reservations)) {
                goto error;
            }
        }
    } else {
        memcpy(&process->vspace, config.vspace, sizeof(process->vspace));
    }

    /* finally elf load */
    if (config.is_elf) {
        if (config.do_elf_load) {
            process->entry_point = sel4utils_elf_load(&process->vspace, spawner_vspace, vka, vka, config.image_name);
        } else {
            process->num_elf_regions = sel4utils_elf_num_regions(config.image_name);
            process->elf_regions = calloc(process->num_elf_regions, sizeof(*process->elf_regions));
            if (!process->elf_regions) {
                ZF_LOGE("Failed to allocate memory for elf region information");
                goto error;
            }
            process->entry_point = sel4utils_elf_reserve(&process->vspace, config.image_name, process->elf_regions);
        }

        if (process->entry_point == NULL) {
            ZF_LOGE("Failed to load elf file\n");
            goto error;
        }

        process->sysinfo = sel4utils_elf_get_vsyscall(config.image_name);
    } else {
        process->entry_point = config.entry_point;
        process->sysinfo = config.sysinfo;
    }

    /* create the thread, do this *after* elf-loading so that we don't clobber
     * the required virtual memory*/
    sel4utils_thread_config_t thread_config = {
        .fault_endpoint = process->fault_endpoint.cptr,
        .priority = config.priority,
        .mcp = config.priority,
        .cspace = process->cspace.cptr,
        .cspace_root_data = cspace_root_data,
        .create_sc = config.create_sc,
        .custom_sched_params = config.custom_sched_params,
        .custom_budget = config.custom_budget,
        .custom_period = config.custom_period,
        .sched_context = config.sched_context
    };

    error = sel4utils_configure_thread_config(simple, vka, spawner_vspace, &process->vspace, thread_config,
                                              &process->thread);

    if (config.create_cspace) {
        cspacepath_t src;
        UNUSED seL4_CPtr slot;

        /* copy sched context cap to cspace */
        vka_cspace_make_path(vka, process->thread.sched_context.cptr, &src);
        slot = sel4utils_copy_cap_to_process(process, src);
        assert(slot == SEL4UTILS_SCHED_CONTEXT_SLOT);
       
        /* copy tcb cap to cspace */
        vka_cspace_make_path(vka, process->thread.tcb.cptr, &src);
        slot = sel4utils_copy_cap_to_process(process, src);
        assert(slot == SEL4UTILS_TCB_SLOT);
    }

    if (error) {
        ZF_LOGE("ERROR: failed to configure thread for new process %d\n", error);
        goto error;
    }

    return 0;

error:
    /* try to clean up */
    if (config.create_fault_endpoint && process->fault_endpoint.cptr != 0) {
        vka_free_object(vka, &process->fault_endpoint);
    }

    if (config.create_cspace && process->cspace.cptr != 0) {
        vka_free_object(vka, &process->cspace);
    }

    if (config.create_vspace && process->pd.cptr != 0) {
        vka_free_object(vka, &process->pd);
        if (process->vspace.data != 0) {
            ZF_LOGE("Could not clean up vspace\n");
        }
    }

    if (process->elf_regions) {
        free(process->elf_regions);
    }

    if (data != NULL) {
        free(data);
    }

    return -1;
}

void
sel4utils_destroy_process(sel4utils_process_t *process, vka_t *vka)
{
    /* delete all of the caps in the cspace */
    for (int i = 1; i < process->cspace_next_free; i++) {
        cspacepath_t path;
        path.root = process->cspace.cptr;
        path.capPtr = i;
        path.capDepth = process->cspace_size;
        vka_cnode_delete(&path);
    }

    /* destroy the thread */
    sel4utils_clean_up_thread(vka, &process->vspace, &process->thread);

    /* destroy the cnode */
    if (process->own_cspace) {
        vka_free_object(vka, &process->cspace);
    }

    /* tear down the vspace */
    if (process->own_vspace) {
        vspace_tear_down(&process->vspace, VSPACE_FREE);
        /* free any objects created by the vspace */
        clear_objects(process, vka);
    }

    /* destroy the endpoint */
    if (process->fault_endpoint.cptr != 0) {
        vka_free_object(vka, &process->fault_endpoint);
    }

    /* destroy the page directory */
    if (process->own_vspace) {
        vka_free_object(vka, &process->pd);
    }
}

#endif /*(defined CONFIG_LIB_SEL4_VKA && defined CONFIG_LIB_SEL4_VSPACE)*/<|MERGE_RESOLUTION|>--- conflicted
+++ resolved
@@ -357,13 +357,8 @@
 }
 
 int
-<<<<<<< HEAD
 sel4utils_configure_process(sel4utils_process_t *process, simple_t *simple, vka_t *vka,
-                            vspace_t *vspace, uint8_t priority, char *image_name)
-=======
-sel4utils_configure_process(sel4utils_process_t *process, vka_t *vka,
                             vspace_t *vspace, uint8_t priority, const char *image_name)
->>>>>>> 87c5c44d
 {
     sel4utils_process_config_t config = {
         .is_elf = true,
@@ -374,11 +369,7 @@
         .create_vspace = true,
         .create_fault_endpoint = true,
         .priority = priority,
-<<<<<<< HEAD
         .create_sc = simple != NULL,
-#ifndef CONFIG_KERNEL_STABLE
-=======
->>>>>>> 87c5c44d
         .asid_pool = seL4_CapInitThreadASIDPool,
     };
 
